--- conflicted
+++ resolved
@@ -6,10 +6,6 @@
   "author": "Magnopus",
   "license": "Apache-2.0",
   "dependencies": {
-<<<<<<< HEAD
-    "@magnopus-opensource/connected-spaces-platform.web": "^4.4.0"
-=======
     "@magnopus-opensource/connected-spaces-platform.web": "4.5.1"
->>>>>>> 658bb5a2
   }
 }