--- conflicted
+++ resolved
@@ -321,27 +321,16 @@
 
 	LogOut(UserSystem);
 }
-<<<<<<< HEAD
-#endif
-
-#if RUN_ECOMMERCE_TESTS || RUN_ECOMMERCE_ADDSHOPIFYSTORE_TEST
-CSP_PUBLIC_TEST(CSPEngine, ECommerceSystemTests, AddShopifyStoreTest)
-=======
 
 #endif
 
 #if RUN_ECOMMERCE_TESTS || RUN_ECOMMERCE_ADDCARTLINES_TEST
 CSP_PUBLIC_TEST(CSPEngine, ECommerceSystemTests, AddCartLinesTest)
->>>>>>> 3421f899
 {
 	SetRandSeed();
 	/*Steps needed to be performed before running this test are:
 	*
 		1. Create a space (Add to Shopify Creds)
-<<<<<<< HEAD
-		2. Create a Shopify Store on the Shopify site (Ensure it has at least 1 product)
-		3. Add `StoreName MyStoreName` and `PrivateAccessToken MyPrivateAccessToken` to the ShopifyCreds.txt
-=======
 		2. Connect your shopify.dev account to your space using the "Private Access Token" and store name
 			Endpoint : /api/v1/spaces/{spaceId}/vendors/shopify
 			{
@@ -355,19 +344,12 @@
 				"storeName": "string",
 				"privateAccessToken": "string"
 			}
->>>>>>> 3421f899
 		Now you can use this test!*/
 
 	auto& SystemsManager  = csp::systems::SystemsManager::Get();
 	auto* UserSystem	  = SystemsManager.GetUserSystem();
 	auto* ECommerceSystem = SystemsManager.GetECommerceSystem();
 
-<<<<<<< HEAD
-	auto Details			= GetShopifyDetails();
-	auto SpaceId			= Details["SpaceId"];
-	auto StoreName			= Details["StoreName"];
-	auto PrivateAccessToken = Details["PrivateAccessToken"];
-=======
 	auto Details									   = GetShopifyDetails();
 	auto SpaceId									   = Details["SpaceId"];
 	const csp::common::String ProductId				   = "gid://shopify/Product/8660541047057";
@@ -375,32 +357,10 @@
 														  "gid://shopify/ProductVariant/46314311647505",
 														  "gid://shopify/ProductVariant/46314311745809",
 														  "gid://shopify/ProductVariant/46314311844113"};
->>>>>>> 3421f899
-
-	csp::common::String UserId;
-	LogIn(UserSystem, UserId);
-
-<<<<<<< HEAD
-	auto [ValidateShopifyStoreResult] = AWAIT_PRE(ECommerceSystem, ValidateShopifyStore, RequestPredicate, StoreName, PrivateAccessToken);
-
-	EXPECT_EQ(ValidateShopifyStoreResult.GetResultCode(), csp::services::EResultCode::Success);
-
-	EXPECT_TRUE(ValidateShopifyStoreResult.ValidateResult);
-
-	auto [AddShopifyStoreResult] = AWAIT_PRE(ECommerceSystem, AddShopifyStore, RequestPredicate, StoreName, SpaceId, false, PrivateAccessToken);
-
-	EXPECT_EQ(AddShopifyStoreResult.GetResultCode(), csp::services::EResultCode::Success);
-
-	auto ShopifyStore = AddShopifyStoreResult.GetShopifyStoreInfo();
-
-	EXPECT_EQ(ShopifyStore.SpaceId, SpaceId);
-	EXPECT_EQ(ShopifyStore.IsEcommerceActive, false);
-	EXPECT_NE(ShopifyStore.StoreId, "");
-	EXPECT_EQ(ShopifyStore.StoreName, StoreName);
-
-	LogOut(UserSystem);
-}
-=======
+
+	csp::common::String UserId;
+	LogIn(UserSystem, UserId);
+
 	// Create Cart
 	auto [CreateCartResult] = AWAIT_PRE(ECommerceSystem, CreateCart, RequestPredicate, SpaceId);
 
@@ -689,5 +649,48 @@
 	EXPECT_EQ(DeleteCartLinesCart.TotalQuantity, 0);
 }
 
->>>>>>> 3421f899
+#endif
+
+#if RUN_ECOMMERCE_TESTS || RUN_ECOMMERCE_ADDSHOPIFYSTORE_TEST
+CSP_PUBLIC_TEST(CSPEngine, ECommerceSystemTests, AddShopifyStoreTest)
+{
+	SetRandSeed();
+	/*Steps needed to be performed before running this test are:
+	*
+		1. Create a space (Add to Shopify Creds)
+		2. Create a Shopify Store on the Shopify site (Ensure it has at least 1 product)
+		3. Add `StoreName MyStoreName` and `PrivateAccessToken MyPrivateAccessToken` to the ShopifyCreds.txt
+		Now you can use this test!*/
+
+	auto& SystemsManager  = csp::systems::SystemsManager::Get();
+	auto* UserSystem	  = SystemsManager.GetUserSystem();
+	auto* ECommerceSystem = SystemsManager.GetECommerceSystem();
+
+	auto Details			= GetShopifyDetails();
+	auto SpaceId			= Details["SpaceId"];
+	auto StoreName			= Details["StoreName"];
+	auto PrivateAccessToken = Details["PrivateAccessToken"];
+
+	csp::common::String UserId;
+	LogIn(UserSystem, UserId);
+
+	auto [ValidateShopifyStoreResult] = AWAIT_PRE(ECommerceSystem, ValidateShopifyStore, RequestPredicate, StoreName, PrivateAccessToken);
+
+	EXPECT_EQ(ValidateShopifyStoreResult.GetResultCode(), csp::services::EResultCode::Success);
+
+	EXPECT_TRUE(ValidateShopifyStoreResult.ValidateResult);
+
+	auto [AddShopifyStoreResult] = AWAIT_PRE(ECommerceSystem, AddShopifyStore, RequestPredicate, StoreName, SpaceId, false, PrivateAccessToken);
+
+	EXPECT_EQ(AddShopifyStoreResult.GetResultCode(), csp::services::EResultCode::Success);
+
+	auto ShopifyStore = AddShopifyStoreResult.GetShopifyStoreInfo();
+
+	EXPECT_EQ(ShopifyStore.SpaceId, SpaceId);
+	EXPECT_EQ(ShopifyStore.IsEcommerceActive, false);
+	EXPECT_NE(ShopifyStore.StoreId, "");
+	EXPECT_EQ(ShopifyStore.StoreName, StoreName);
+
+	LogOut(UserSystem);
+}
 #endif