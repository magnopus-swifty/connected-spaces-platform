--- conflicted
+++ resolved
@@ -1445,14 +1445,30 @@
 
 	InitialiseTestingConnection();
 
-<<<<<<< HEAD
 	// Enter space
 	auto [EnterResult] = AWAIT_PRE(SpaceSystem, EnterSpace, RequestPredicate, Space.Id);
-=======
-	auto [EnterResult] = AWAIT_PRE(SpaceSystem, EnterSpace, RequestPredicate, Space.Id, true);
+
 	EXPECT_EQ(EnterResult.GetResultCode(), csp::services::EResultCode::Success);
-	Connection	 = EnterResult.GetConnection();
-	EntitySystem = Connection->GetSpaceEntitySystem();
+
+	// Set up multiplayer connection
+	auto* Connection   = new csp::multiplayer::MultiplayerConnection(Space.Id);
+	auto* EntitySystem = Connection->GetSpaceEntitySystem();
+
+	EntitySystem->SetEntityCreatedCallback(
+		[](csp::multiplayer::SpaceEntity* Entity)
+		{
+		});
+
+	// Connect and initialise
+	{
+		auto [Ok] = AWAIT(Connection, Connect);
+
+		EXPECT_TRUE(Ok);
+
+		std::tie(Ok) = AWAIT(Connection, InitialiseConnection);
+
+		EXPECT_TRUE(Ok);
+	}
 
 	Connection->ListenNetworkEvent("MultiTypeEvent",
 								   [](bool ok, csp::common::Array<ReplicatedValue> Data)
@@ -1511,7 +1527,10 @@
 		WaitForTestTimeoutCountMs += 50;
 	}
 
-	AWAIT(SpaceSystem, ExitSpaceAndDisconnect, Connection);
+	AWAIT(Connection, Disconnect);
+	delete Connection;
+
+	SpaceSystem->ExitSpace();
 
 	// Delete space
 	DeleteSpace(SpaceSystem, Space.Id);
@@ -1582,97 +1601,133 @@
 								{
 									return s.GetResultCode() != csp::services::EResultCode::InProgress;
 								});
->>>>>>> 23486d3e
-
-	EXPECT_EQ(EnterResult.GetResultCode(), csp::services::EResultCode::Success);
-
-	// Set up multiplayer connection
-	auto* Connection   = new csp::multiplayer::MultiplayerConnection(Space.Id);
-	auto* EntitySystem = Connection->GetSpaceEntitySystem();
-
-	EntitySystem->SetEntityCreatedCallback(
-		[](csp::multiplayer::SpaceEntity* Entity)
-		{
-		});
-
-	// Connect and initialise
-	{
-		auto [Ok] = AWAIT(Connection, Connect);
-
-		EXPECT_TRUE(Ok);
-
-		std::tie(Ok) = AWAIT(Connection, InitialiseConnection);
-
-		EXPECT_TRUE(Ok);
-	}
-
-	Connection->ListenNetworkEvent("MultiTypeEvent",
-								   [](bool ok, csp::common::Array<ReplicatedValue> Data)
-								   {
-									   EXPECT_TRUE(ok);
-
-									   std::cerr << "Multi Type Event Received " << ok << "  Payload: " << std::endl;
-
-									   for (int i = 0; i < Data.Size(); ++i)
-									   {
-										   if (Data[i].GetReplicatedValueType() == ReplicatedValueType::Boolean)
-										   {
-											   printf("%s\n", Data[i].GetBool() ? "true" : "false");
-										   }
-										   else if (Data[i].GetReplicatedValueType() == ReplicatedValueType::Integer)
-										   {
-											   printf("%lli\n", Data[i].GetInt());
-										   }
-										   else if (Data[i].GetReplicatedValueType() == ReplicatedValueType::Float)
-										   {
-											   printf("%f\n", Data[i].GetFloat());
-										   }
-									   }
-
-									   EventReceived = true;
-
-									   if (EventSent)
-									   {
-										   IsTestComplete = true;
-									   }
-								   });
-
-	ReplicatedValue EventInt((int64_t) -1);
-	ReplicatedValue EventFloat(1234.567890f);
-
-	Connection->SendNetworkEventToClient("MultiTypeEvent",
-										 {EventInt, EventFloat},
-										 Connection->GetClientId(),
-										 [EventInt, EventFloat](bool ok)
-										 {
-											 EXPECT_TRUE(ok);
-
-											 EventSent = true;
-
-											 if (EventReceived)
-											 {
-												 IsTestComplete = true;
-											 }
-
-											 printf("%lli, %f, \n", EventInt.GetInt(), EventFloat.GetFloat());
-										 });
-
-	while (!IsTestComplete && WaitForTestTimeoutCountMs < WaitForTestTimeoutLimit)
-	{
-		std::this_thread::sleep_for(50ms);
-		WaitForTestTimeoutCountMs += 50;
-	}
-
-	AWAIT(Connection, Disconnect);
-	delete Connection;
-
-	SpaceSystem->ExitSpace();
-
-	// Delete space
-	DeleteSpace(SpaceSystem, Space.Id);
-
-	// Log out
-	LogOut(UserSystem);
+
+	std::cout << "Space Id: ";
+	std::string SpaceId;
+	std::cin >> SpaceId;
+
+	Connection = new MultiplayerConnection(SpaceId.c_str());
+
+	Connection->RegisterEntityCreatedCallback(
+		[](Entity* Object)
+		{
+			OnEntityUpdate(Object, EntityUpdateType::Update);
+			Object->SetRemoteUpdateCallback(OnEntityUpdate);
+		});
+
+	auto [Ok] = AWAIT(Connection, Connect);
+
+	EXPECT_TRUE(Ok);
+
+	if (!Ok)
+	{
+		return;
+	}
+
+	time_t _time;
+	srand((unsigned int) time(&_time));
+	uint64_t PrefabId	= rand() % 1000;
+	uint64_t ParentId	= 0;
+	bool InIsPersistent = false;
+	EntityTransform ObjectTransform;
+	ObjectTransform.Position = {0, 0, 0};
+	ObjectTransform.Rotation = {0, 0, 0, 0};
+	ObjectTransform.Scale	 = {1, 1, 1};
+	csp::common::Array<ReplicatedValue> ReplicatedValues;
+
+	auto [Object] = Awaitable(&MultiplayerConnection::CreateEntity,
+							  Connection,
+							  PrefabId,
+							  ParentId,
+							  InIsPersistent,
+							  ObjectTransform,
+							  csp::multiplayer::EntityType::Custom,
+							  1ULL,
+							  ReplicatedValues)
+						.Await();
+
+	EXPECT_TRUE(Object != nullptr);
+
+	if (Object == nullptr)
+	{
+		return;
+	}
+
+	std::cerr << "Object created: " << Object->GetId() << std::endl;
+	Object->SetIsLocal(true);
+
+	std::tie(Ok) = Awaitable(&MultiplayerConnection::SendEntity, Connection, Object).Await();
+
+	EXPECT_TRUE(Ok);
+
+	if (!Ok)
+	{
+		return;
+	}
+
+	std::cerr << "Object sent: " << Object->GetId() << std::endl;
+
+	for (;;)
+	{
+		auto c = _getch();
+
+		if (c == 0x1B) // Escape
+		{
+			break;
+		}
+
+		if (c == 0 || c == 0xE0) // Function/Arrow
+		{
+			c = _getch();
+
+			switch (c)
+			{
+				case 0x48: // Up Arrow
+				{
+					EntityTransform Transform(Object->GetTransform());
+					++Transform.Position.Z;
+					Object->SetTransform(Transform);
+				}
+				break;
+				case 0x4B: // Left Arrow
+				{
+					EntityTransform Transform(Object->GetTransform());
+					--Transform.Position.X;
+					Object->SetTransform(Transform);
+				}
+				break;
+				case 0x4D: // Right Arrow
+				{
+					EntityTransform Transform(Object->GetTransform());
+					++Transform.Position.X;
+					Object->SetTransform(Transform);
+				}
+				break;
+				case 0x50: // Down Arrow
+				{
+					EntityTransform Transform(Object->GetTransform());
+					--Transform.Position.Z;
+					Object->SetTransform(Transform);
+				}
+				break;
+			}
+
+			Awaitable(&MultiplayerConnection::UpdateEntity, Connection, Object).Await();
+		}
+	}
+
+	std::tie(Ok) = AWAIT(Connection, Disconnect);
+
+	EXPECT_TRUE(Ok);
+
+	if (!Ok)
+	{
+		return;
+	}
+
+	std::cerr << "Disconnected" << std::endl;
+
+	LogOut(*UserSystem);
 }
 #endif
 
@@ -1784,248 +1839,7 @@
 }
 #endif
 
-<<<<<<< HEAD
-#if RUN_ALL_UNIT_TESTS || RUN_MULTIPLAYER_TESTS || RUN_MULTIPLAYER_USE_PORTAL_TEST
-CSP_PUBLIC_TEST(CSPEngine, MultiplayerTests, UsePortalTest)
-{
-	SetRandSeed();
-
-	auto& SystemsManager = csp::systems::SystemsManager::Get();
-	auto* UserSystem	 = SystemsManager.GetUserSystem();
-	auto* SpaceSystem	 = SystemsManager.GetSpaceSystem();
-
-	const char* TestSpaceName		 = "OLY-UNITTEST-SPACE-REWIND";
-	const char* TestSpaceDescription = "OLY-UNITTEST-SPACEDESC-REWIND";
-
-	const char* TestSpaceName2		  = "OLY-UNITTEST-SPACE-REWIND-2";
-	const char* TestSpaceDescription2 = "OLY-UNITTEST-SPACEDESC-REWIND";
-
-	char UniqueSpaceName[256];
-	SPRINTF(UniqueSpaceName, "%s-%s", TestSpaceName, GetUniqueHexString().c_str());
-
-	char UniqueSpaceName2[256];
-	SPRINTF(UniqueSpaceName2, "%s-%s", TestSpaceName2, GetUniqueHexString().c_str());
-
-	// Log in
-	csp::common::String UserId;
-	LogIn(UserSystem, UserId);
-
-	// Create space
-	csp::systems::Space Space;
-	CreateSpace(SpaceSystem, UniqueSpaceName, TestSpaceDescription, csp::systems::SpaceAttributes::Private, nullptr, nullptr, nullptr, Space);
-
-	csp::systems::Space Space2;
-	CreateSpace(SpaceSystem, UniqueSpaceName2, TestSpaceDescription2, csp::systems::SpaceAttributes::Private, nullptr, nullptr, nullptr, Space2);
-
-	csp::common::String PortalSpaceID;
-
-	const csp::common::String UserName		= "Player 1";
-	const SpaceTransform UserTransform		= {csp::common::Vector3::Zero(), csp::common::Vector4::Zero(), csp::common::Vector3::One()};
-	const AvatarState UserAvatarState		= AvatarState::Idle;
-	const csp::common::String UserAvatarId	= "MyCoolAvatar";
-	const AvatarPlayMode UserAvatarPlayMode = AvatarPlayMode::Default;
-
-	{
-		// Enter space
-		auto [EnterResult] = AWAIT_PRE(SpaceSystem, EnterSpace, RequestPredicate, Space.Id);
-
-		EXPECT_EQ(EnterResult.GetResultCode(), csp::services::EResultCode::Success);
-
-		// Set up multiplayer connection
-		auto* Connection   = new csp::multiplayer::MultiplayerConnection(Space.Id);
-		auto* EntitySystem = Connection->GetSpaceEntitySystem();
-
-		EntitySystem->SetEntityCreatedCallback(
-			[](csp::multiplayer::SpaceEntity* Entity)
-			{
-			});
-
-		// Connect and initialise
-		{
-			auto [Ok] = AWAIT(Connection, Connect);
-
-			EXPECT_TRUE(Ok);
-
-			std::tie(Ok) = AWAIT(Connection, InitialiseConnection);
-
-			EXPECT_TRUE(Ok);
-		}
-
-		// Ensure we're in the first space
-		EXPECT_EQ(SpaceSystem->GetCurrentSpace().Id, Space.Id);
-
-		auto [Avatar] = AWAIT(EntitySystem, CreateAvatar, UserName, UserTransform, UserAvatarState, UserAvatarId, UserAvatarPlayMode);
-
-		// Create object to represent the portal
-		csp::common::String ObjectName = "Object 1";
-		SpaceTransform ObjectTransform = {csp::common::Vector3::Zero(), csp::common::Vector4::Zero(), csp::common::Vector3::One()};
-		auto [CreatedObject]		   = AWAIT(EntitySystem, CreateObject, ObjectName, ObjectTransform);
-
-		// Create portal component
-		auto* PortalComponent = (PortalSpaceComponent*) CreatedObject->AddComponent(ComponentType::Portal);
-		PortalComponent->SetSpaceId(Space2.Id);
-
-		PortalSpaceID = PortalComponent->GetSpaceId();
-
-		AWAIT(Connection, Disconnect);
-		delete Connection;
-
-		SpaceSystem->ExitSpace();
-	}
-
-	/*
-		User would now interact with the portal
-	*/
-
-	{
-		// Enter space
-		auto [EnterResult] = AWAIT_PRE(SpaceSystem, EnterSpace, RequestPredicate, Space.Id);
-
-		EXPECT_EQ(EnterResult.GetResultCode(), csp::services::EResultCode::Success);
-
-		// Set up multiplayer connection
-		auto* Connection   = new csp::multiplayer::MultiplayerConnection(Space.Id);
-		auto* EntitySystem = Connection->GetSpaceEntitySystem();
-
-		EntitySystem->SetEntityCreatedCallback(
-			[](csp::multiplayer::SpaceEntity* Entity)
-			{
-			});
-
-		// Connect and initialise
-		{
-			auto [Ok] = AWAIT(Connection, Connect);
-
-			EXPECT_TRUE(Ok);
-
-			std::tie(Ok) = AWAIT(Connection, InitialiseConnection);
-
-			EXPECT_TRUE(Ok);
-		}
-
-		auto [Avatar] = AWAIT(EntitySystem, CreateAvatar, UserName, UserTransform, UserAvatarState, UserAvatarId, UserAvatarPlayMode);
-
-		AWAIT(Connection, Disconnect);
-		delete Connection;
-
-		SpaceSystem->ExitSpace();
-	}
-
-	// Delete space
-	DeleteSpace(SpaceSystem, Space.Id);
-	DeleteSpace(SpaceSystem, Space2.Id);
-
-	// Log out
-	LogOut(UserSystem);
-}
-#endif
-
-#if RUN_ALL_UNIT_TESTS || RUN_MULTIPLAYER_TESTS || RUN_MULTIPLAYER_PORTAL_THUMBNAIL_TEST
-CSP_PUBLIC_TEST(CSPEngine, MultiplayerTests, PortalThumbnailTest)
-{
-	SetRandSeed();
-
-	auto& SystemsManager = csp::systems::SystemsManager::Get();
-	auto* UserSystem	 = SystemsManager.GetUserSystem();
-	auto* SpaceSystem	 = SystemsManager.GetSpaceSystem();
-	auto* AssetSystem	 = SystemsManager.GetAssetSystem();
-
-	const char* TestSpaceName		 = "OLY-UNITTEST-SPACE-REWIND";
-	const char* TestSpaceDescription = "OLY-UNITTEST-SPACEDESC-REWIND";
-
-	char UniqueSpaceName[256];
-	SPRINTF(UniqueSpaceName, "%s-%s", TestSpaceName, GetUniqueHexString().c_str());
-
-	// Log in
-	csp::common::String UserId;
-	LogIn(UserSystem, UserId);
-
-	auto FilePath = std::filesystem::absolute("assets/OKO.png");
-
-	csp::systems::FileAssetDataSource Source;
-	Source.FilePath = FilePath.string().c_str();
-
-	// Create space
-	csp::systems::Space Space;
-	CreateSpace(SpaceSystem, UniqueSpaceName, TestSpaceDescription, csp::systems::SpaceAttributes::Private, nullptr, nullptr, Source, Space);
-
-	// Enter space
-	auto [EnterResult] = AWAIT_PRE(SpaceSystem, EnterSpace, RequestPredicate, Space.Id);
-
-	EXPECT_EQ(EnterResult.GetResultCode(), csp::services::EResultCode::Success);
-
-	// Set up multiplayer connection
-	auto* Connection   = new csp::multiplayer::MultiplayerConnection(Space.Id);
-	auto* EntitySystem = Connection->GetSpaceEntitySystem();
-
-	EntitySystem->SetEntityCreatedCallback(
-		[](csp::multiplayer::SpaceEntity* Entity)
-		{
-		});
-
-	// Connect and initialise
-	{
-		auto [Ok] = AWAIT(Connection, Connect);
-
-		EXPECT_TRUE(Ok);
-
-		std::tie(Ok) = AWAIT(Connection, InitialiseConnection);
-
-		EXPECT_TRUE(Ok);
-	}
-
-	// Create object to represent the portal
-	csp::common::String ObjectName = "Object 1";
-	SpaceTransform ObjectTransform = {csp::common::Vector3::Zero(), csp::common::Vector4::Zero(), csp::common::Vector3::One()};
-	auto [CreatedObject]		   = AWAIT(EntitySystem, CreateObject, ObjectName, ObjectTransform);
-
-	// Create portal component
-	auto* PortalComponent = (PortalSpaceComponent*) CreatedObject->AddComponent(ComponentType::Portal);
-
-	// Get Thumbnail
-	bool HasThumbailResult = false;
-
-	csp::systems::UriResultCallback Callback = [&HasThumbailResult](const csp::systems::UriResult& Result)
-	{
-		if (Result.GetResultCode() == csp::services::EResultCode::Success)
-		{
-			HasThumbailResult = true;
-			EXPECT_TRUE(Result.GetUri() != "");
-		}
-	};
-
-	PortalComponent->SetSpaceId(Space.Id);
-	PortalComponent->GetSpaceThumbnail(Callback);
-
-	auto Start		 = std::chrono::steady_clock::now();
-	auto Current	 = std::chrono::steady_clock::now();
-	int64_t TestTime = 0;
-
-	while (!HasThumbailResult && TestTime < 20)
-	{
-		std::this_thread::sleep_for(50ms);
-
-		Current	 = std::chrono::steady_clock::now();
-		TestTime = std::chrono::duration_cast<std::chrono::seconds>(Current - Start).count();
-	}
-
-	EXPECT_TRUE(HasThumbailResult);
-
-	AWAIT(Connection, Disconnect);
-	delete Connection;
-
-	SpaceSystem->ExitSpace();
-
-	// Delete space
-	DeleteSpace(SpaceSystem, Space.Id);
-
-	// Log out
-	LogOut(UserSystem);
-}
-#endif
-=======
-
->>>>>>> 23486d3e
+
 
 #if RUN_ALL_UNIT_TESTS || RUN_MULTIPLAYER_TESTS || RUN_MULTIPLAYER_DELETE_MULTIPLE_ENTITIES_TEST
 CSP_PUBLIC_TEST(CSPEngine, MultiplayerTests, DeleteMultipleEntitiesTest)
@@ -2222,2059 +2036,12 @@
 {
 	void ClearEntities()
 	{
-<<<<<<< HEAD
-		// Enter space
-		auto [EnterResult] = AWAIT_PRE(SpaceSystem, EnterSpace, RequestPredicate, Space.Id);
-
-		EXPECT_EQ(EnterResult.GetResultCode(), csp::services::EResultCode::Success);
-
-		// Set up multiplayer connection
-		auto* Connection   = new csp::multiplayer::MultiplayerConnection(Space.Id);
-		auto* EntitySystem = Connection->GetSpaceEntitySystem();
-
-		EntitySystem->SetEntityCreatedCallback(
-			[](csp::multiplayer::SpaceEntity* Entity)
-			{
-			});
-
-		// Connect and initialise
-		{
-			auto [Ok] = AWAIT(Connection, Connect);
-
-			EXPECT_TRUE(Ok);
-
-			std::tie(Ok) = AWAIT(Connection, InitialiseConnection);
-
-			EXPECT_TRUE(Ok);
-		}
-
-		auto [Avatar] = AWAIT(EntitySystem, CreateAvatar, UserName, UserTransform, UserAvatarState, UserAvatarId, UserAvatarPlayMode);
-
-		// Create object to represent the conversation
-		csp::common::String ObjectName = "Object 1";
-		SpaceTransform ObjectTransform = {csp::common::Vector3::Zero(), csp::common::Vector4::Zero(), csp::common::Vector3::One()};
-		auto [CreatedObject]		   = AWAIT(EntitySystem, CreateObject, ObjectName, ObjectTransform);
-
-		// Create conversation component
-		auto* ConversationComponent = (ConversationSpaceComponent*) CreatedObject->AddComponent(ComponentType::Conversation);
-
-		EXPECT_EQ(ConversationComponent->GetIsVisible(), true);
-		EXPECT_EQ(ConversationComponent->GetIsActive(), true);
-
-		ConversationComponent->SetIsActive(false);
-		ConversationComponent->SetIsVisible(false);
-
-		EXPECT_EQ(ConversationComponent->GetIsVisible(), false);
-		EXPECT_EQ(ConversationComponent->GetIsActive(), false);
-
-		SpaceTransform DefaultTransform;
-
-		EXPECT_EQ(ConversationComponent->GetPosition().X, DefaultTransform.Position.X);
-		EXPECT_EQ(ConversationComponent->GetPosition().Y, DefaultTransform.Position.Y);
-		EXPECT_EQ(ConversationComponent->GetPosition().Z, DefaultTransform.Position.Z);
-
-		csp::common::Vector3 NewPosition(1, 2, 3);
-		ConversationComponent->SetPosition(NewPosition);
-
-		EXPECT_EQ(ConversationComponent->GetPosition().X, NewPosition.X);
-		EXPECT_EQ(ConversationComponent->GetPosition().Y, NewPosition.Y);
-		EXPECT_EQ(ConversationComponent->GetPosition().Z, NewPosition.Z);
-
-		EXPECT_EQ(ConversationComponent->GetRotation().W, DefaultTransform.Rotation.W);
-		EXPECT_EQ(ConversationComponent->GetRotation().X, DefaultTransform.Rotation.X);
-		EXPECT_EQ(ConversationComponent->GetRotation().Y, DefaultTransform.Rotation.Y);
-		EXPECT_EQ(ConversationComponent->GetRotation().Z, DefaultTransform.Rotation.Z);
-
-		csp::common::Vector4 NewRotation(4, 5, 6, 7);
-		ConversationComponent->SetRotation(NewRotation);
-
-		EXPECT_EQ(ConversationComponent->GetRotation().W, NewRotation.W);
-		EXPECT_EQ(ConversationComponent->GetRotation().X, NewRotation.X);
-		EXPECT_EQ(ConversationComponent->GetRotation().Y, NewRotation.Y);
-		EXPECT_EQ(ConversationComponent->GetRotation().Z, NewRotation.Z);
-
-		EXPECT_EQ(ConversationComponent->GetTitle(), "");
-		EXPECT_EQ(ConversationComponent->GetDate(), "");
-		EXPECT_EQ(ConversationComponent->GetNumberOfReplies(), 0);
-
-		ConversationComponent->SetTitle("TestTitle");
-		ConversationComponent->SetDate("02-01-1972");
-		ConversationComponent->SetNumberOfReplies(2);
-
-		EXPECT_EQ(ConversationComponent->GetTitle(), "TestTitle");
-		EXPECT_EQ(ConversationComponent->GetDate(), "02-01-1972");
-		EXPECT_EQ(ConversationComponent->GetNumberOfReplies(), 2);
-
-		csp::common::String ConversationId;
-		csp::common::String MessageId;
-
-		{
-			auto [Result] = AWAIT(ConversationComponent, CreateConversation, "TestMessage");
-
-			EXPECT_EQ(Result.GetResultCode(), csp::services::EResultCode::Success);
-			EXPECT_TRUE(Result.GetValue() != "");
-
-			ConversationId = Result.GetValue();
-		}
-
-		{
-			auto [Result] = AWAIT_PRE(ConversationComponent, AddMessage, RequestPredicate, "Test");
-
-			EXPECT_EQ(Result.GetResultCode(), csp::services::EResultCode::Success);
-
-			MessageId = Result.GetMessageInfo().Id;
-
-			EXPECT_EQ(Result.GetMessageInfo().Edited, false);
-		}
-
-		{
-			auto [Result] = AWAIT(ConversationComponent, GetMessageInfo, MessageId);
-
-			EXPECT_EQ(Result.GetResultCode(), csp::services::EResultCode::Success);
-			EXPECT_EQ(Result.GetMessageInfo().Edited, false);
-		}
-
-		{
-			MessageInfo NewData;
-			NewData.Message = "NewTest";
-			auto [Result]	= AWAIT(ConversationComponent, SetMessageInfo, MessageId, NewData);
-
-			EXPECT_EQ(Result.GetResultCode(), csp::services::EResultCode::Success);
-			EXPECT_EQ(Result.GetMessageInfo().Edited, true);
-		}
-
-		{
-			auto [Result] = AWAIT(ConversationComponent, GetConversationInfo);
-
-			EXPECT_EQ(Result.GetResultCode(), csp::services::EResultCode::Success);
-			EXPECT_EQ(Result.GetConversationInfo().UserID, UserId);
-			EXPECT_EQ(Result.GetConversationInfo().UserDisplayName, UserDisplayName);
-			EXPECT_EQ(Result.GetConversationInfo().Message, "TestMessage");
-			EXPECT_FALSE(Result.GetConversationInfo().Edited);
-			EXPECT_FALSE(Result.GetConversationInfo().Resolved);
-
-			EXPECT_EQ(Result.GetConversationInfo().CameraPosition.Position.X, DefaultTransform.Position.X);
-			EXPECT_EQ(Result.GetConversationInfo().CameraPosition.Position.Y, DefaultTransform.Position.Y);
-			EXPECT_EQ(Result.GetConversationInfo().CameraPosition.Position.Z, DefaultTransform.Position.Z);
-
-			EXPECT_EQ(Result.GetConversationInfo().CameraPosition.Rotation.W, DefaultTransform.Rotation.W);
-			EXPECT_EQ(Result.GetConversationInfo().CameraPosition.Rotation.X, DefaultTransform.Rotation.X);
-			EXPECT_EQ(Result.GetConversationInfo().CameraPosition.Rotation.Y, DefaultTransform.Rotation.Y);
-			EXPECT_EQ(Result.GetConversationInfo().CameraPosition.Rotation.Z, DefaultTransform.Rotation.Z);
-
-			EXPECT_EQ(Result.GetConversationInfo().CameraPosition.Scale.X, DefaultTransform.Scale.X);
-			EXPECT_EQ(Result.GetConversationInfo().CameraPosition.Scale.Y, DefaultTransform.Scale.Y);
-			EXPECT_EQ(Result.GetConversationInfo().CameraPosition.Scale.Z, DefaultTransform.Scale.Z);
-		}
-
-		{
-			ConversationInfo NewData = ConversationInfo();
-			SpaceTransform CameraTransformValue
-				= SpaceTransform(csp::common::Vector3().One(), csp::common::Vector4().One(), csp::common::Vector3().One());
-			NewData.Resolved	   = true;
-			NewData.CameraPosition = CameraTransformValue;
-			NewData.Message		   = "TestMessage1";
-
-			auto [Result] = AWAIT(ConversationComponent, SetConversationInfo, NewData);
-
-			EXPECT_EQ(Result.GetResultCode(), csp::services::EResultCode::Success);
-			EXPECT_EQ(Result.GetConversationInfo().UserID, UserId);
-			EXPECT_EQ(Result.GetConversationInfo().UserDisplayName, UserDisplayName);
-			EXPECT_EQ(Result.GetConversationInfo().Message, "TestMessage1");
-			EXPECT_TRUE(Result.GetConversationInfo().Edited);
-			EXPECT_TRUE(Result.GetConversationInfo().Resolved);
-
-			EXPECT_EQ(Result.GetConversationInfo().CameraPosition.Position.X, CameraTransformValue.Position.X);
-			EXPECT_EQ(Result.GetConversationInfo().CameraPosition.Position.Y, CameraTransformValue.Position.Y);
-			EXPECT_EQ(Result.GetConversationInfo().CameraPosition.Position.Z, CameraTransformValue.Position.Z);
-
-			EXPECT_EQ(Result.GetConversationInfo().CameraPosition.Rotation.W, CameraTransformValue.Rotation.W);
-			EXPECT_EQ(Result.GetConversationInfo().CameraPosition.Rotation.X, CameraTransformValue.Rotation.X);
-			EXPECT_EQ(Result.GetConversationInfo().CameraPosition.Rotation.Y, CameraTransformValue.Rotation.Y);
-			EXPECT_EQ(Result.GetConversationInfo().CameraPosition.Rotation.Z, CameraTransformValue.Rotation.Z);
-
-			EXPECT_EQ(Result.GetConversationInfo().CameraPosition.Scale.X, CameraTransformValue.Scale.X);
-			EXPECT_EQ(Result.GetConversationInfo().CameraPosition.Scale.Y, CameraTransformValue.Scale.Y);
-			EXPECT_EQ(Result.GetConversationInfo().CameraPosition.Scale.Z, CameraTransformValue.Scale.Z);
-			EXPECT_EQ(Result.GetConversationInfo().Message, "TestMessage1");
-		}
-
-		auto TestMessage = "test123";
-		Connection->ListenNetworkEvent("ConversationSystem:NewMessage",
-									   [=](bool ok, csp::common::Array<ReplicatedValue> Data)
-									   {
-										   EXPECT_TRUE(ok);
-										   ConversationId == Data[0].GetString();
-										   std::cerr << "Test Event Received " << ok << std::endl;
-									   });
-
-		{
-			auto [Result] = AWAIT_PRE(ConversationComponent, AddMessage, RequestPredicate, TestMessage);
-
-			EXPECT_EQ(Result.GetResultCode(), csp::services::EResultCode::Success);
-
-			MessageId = Result.GetMessageInfo().Id;
-		}
-		{
-			auto [Result] = AWAIT(ConversationComponent, GetAllMessages);
-
-			EXPECT_EQ(Result.GetResultCode(), csp::services::EResultCode::Success);
-			EXPECT_EQ(Result.GetTotalCount(), 2);
-			EXPECT_EQ(Result.GetMessages()[0].Id, MessageId);
-		}
-		{
-			auto [Result] = AWAIT(ConversationComponent, GetMessage, MessageId);
-
-			EXPECT_EQ(Result.GetResultCode(), csp::services::EResultCode::Success);
-			EXPECT_EQ(Result.GetMessageInfo().Id, MessageId);
-		}
-
-		{
-			auto [Result] = AWAIT(ConversationComponent, DeleteMessage, MessageId);
-
-			EXPECT_EQ(Result.GetResultCode(), csp::services::EResultCode::Success);
-		}
-
-		{
-			auto [Result] = AWAIT(ConversationComponent, DeleteConversation);
-
-			EXPECT_EQ(Result.GetResultCode(), csp::services::EResultCode::Success);
-		}
-
-		AWAIT(Connection, Disconnect);
-		delete Connection;
-
-		SpaceSystem->ExitSpace();
-	}
-
-	// Delete space
-	DeleteSpace(SpaceSystem, Space.Id);
-
-	// Log out
-	LogOut(UserSystem);
-}
-#endif
-
-#if RUN_ALL_UNIT_TESTS || RUN_MULTIPLAYER_TESTS || RUN_MULTIPLAYER_CONVERSATION_COMPONENT_MOVE_TEST
-CSP_PUBLIC_TEST(CSPEngine, MultiplayerTests, ConversationComponentMoveTest)
-{
-	SetRandSeed();
-
-	auto& SystemsManager = csp::systems::SystemsManager::Get();
-	auto* UserSystem	 = SystemsManager.GetUserSystem();
-	auto* SpaceSystem	 = SystemsManager.GetSpaceSystem();
-
-	const char* TestSpaceName		 = "OLY-UNITTEST-SPACE-REWIND";
-	const char* TestSpaceDescription = "OLY-UNITTEST-SPACEDESC-REWIND";
-
-	const char* TestSpaceName2		  = "OLY-UNITTEST-SPACE-REWIND-2";
-	const char* TestSpaceDescription2 = "OLY-UNITTEST-SPACEDESC-REWIND";
-
-	char UniqueSpaceName[256];
-	SPRINTF(UniqueSpaceName, "%s-%s", TestSpaceName, GetUniqueHexString().c_str());
-
-	// Log in
-	csp::common::String UserId;
-	LogIn(UserSystem, UserId);
-	const auto UserDisplayName = GetFullProfileByUserId(UserSystem, UserId).DisplayName;
-
-	// Create space
-	csp::systems::Space Space;
-	CreateSpace(SpaceSystem, UniqueSpaceName, TestSpaceDescription, csp::systems::SpaceAttributes::Private, nullptr, nullptr, nullptr, Space);
-
-	{
-		// Enter space
-		auto [EnterResult] = AWAIT_PRE(SpaceSystem, EnterSpace, RequestPredicate, Space.Id);
-
-		EXPECT_EQ(EnterResult.GetResultCode(), csp::services::EResultCode::Success);
-
-		// Set up multiplayer connection
-		auto* Connection   = new csp::multiplayer::MultiplayerConnection(Space.Id);
-		auto* EntitySystem = Connection->GetSpaceEntitySystem();
-
-		EntitySystem->SetEntityCreatedCallback(
-			[](csp::multiplayer::SpaceEntity* Entity)
-			{
-			});
-
-		// Connect and initialise
-		{
-			auto [Ok] = AWAIT(Connection, Connect);
-
-			EXPECT_TRUE(Ok);
-
-			std::tie(Ok) = AWAIT(Connection, InitialiseConnection);
-
-			EXPECT_TRUE(Ok);
-		}
-
-		csp::common::String ObjectName1 = "Object 1";
-		csp::common::String ObjectName2 = "Object 2";
-
-		SpaceTransform ObjectTransform = {csp::common::Vector3::Zero(), csp::common::Vector4::Zero(), csp::common::Vector3::One()};
-
-		auto [CreatedObject1] = AWAIT(EntitySystem, CreateObject, ObjectName1, ObjectTransform);
-		auto [CreatedObject2] = AWAIT(EntitySystem, CreateObject, ObjectName2, ObjectTransform);
-
-		// Create conversation component
-		auto* ConversationComponent1 = (ConversationSpaceComponent*) CreatedObject1->AddComponent(ComponentType::Conversation);
-		auto* ConversationComponent2 = (ConversationSpaceComponent*) CreatedObject2->AddComponent(ComponentType::Conversation);
-
-		csp::common::String ConversationId;
-		csp::common::String MessageId;
-		{
-			auto [Result] = AWAIT(ConversationComponent1, CreateConversation, "TestMessage");
-
-			EXPECT_EQ(Result.GetResultCode(), csp::services::EResultCode::Success);
-			EXPECT_TRUE(Result.GetValue() != "");
-
-			ConversationId = Result.GetValue();
-		}
-
-		SpaceTransform DefaultTransform;
-
-		{
-			auto [Result] = AWAIT(ConversationComponent1, GetConversationInfo);
-
-			EXPECT_EQ(Result.GetResultCode(), csp::services::EResultCode::Success);
-			EXPECT_EQ(Result.GetConversationInfo().UserID, UserId);
-			EXPECT_EQ(Result.GetConversationInfo().UserDisplayName, UserDisplayName);
-			EXPECT_EQ(Result.GetConversationInfo().Message, "TestMessage");
-			EXPECT_FALSE(Result.GetConversationInfo().Edited);
-			EXPECT_FALSE(Result.GetConversationInfo().Resolved);
-
-			EXPECT_EQ(Result.GetConversationInfo().CameraPosition.Position.X, DefaultTransform.Position.X);
-			EXPECT_EQ(Result.GetConversationInfo().CameraPosition.Position.Y, DefaultTransform.Position.Y);
-			EXPECT_EQ(Result.GetConversationInfo().CameraPosition.Position.Z, DefaultTransform.Position.Z);
-
-			EXPECT_EQ(Result.GetConversationInfo().CameraPosition.Rotation.W, DefaultTransform.Rotation.W);
-			EXPECT_EQ(Result.GetConversationInfo().CameraPosition.Rotation.X, DefaultTransform.Rotation.X);
-			EXPECT_EQ(Result.GetConversationInfo().CameraPosition.Rotation.Y, DefaultTransform.Rotation.Y);
-			EXPECT_EQ(Result.GetConversationInfo().CameraPosition.Rotation.Z, DefaultTransform.Rotation.Z);
-
-			EXPECT_EQ(Result.GetConversationInfo().CameraPosition.Scale.X, DefaultTransform.Scale.X);
-			EXPECT_EQ(Result.GetConversationInfo().CameraPosition.Scale.Y, DefaultTransform.Scale.Y);
-			EXPECT_EQ(Result.GetConversationInfo().CameraPosition.Scale.Z, DefaultTransform.Scale.Z);
-		}
-
-		{
-			auto [Result] = AWAIT(ConversationComponent2, GetConversationInfo);
-
-			EXPECT_EQ(Result.GetResultCode(), csp::services::EResultCode::Failed);
-		}
-
-		{
-			auto Result = ConversationComponent2->MoveConversationFromComponent(*ConversationComponent1);
-
-			EXPECT_TRUE(Result);
-		}
-
-		{
-			auto [Result] = AWAIT(ConversationComponent1, GetConversationInfo);
-
-			EXPECT_EQ(Result.GetResultCode(), csp::services::EResultCode::Failed);
-		}
-
-		{
-			auto [Result] = AWAIT(ConversationComponent2, GetConversationInfo);
-
-			EXPECT_EQ(Result.GetResultCode(), csp::services::EResultCode::Success);
-			EXPECT_EQ(Result.GetConversationInfo().UserID, UserId);
-			EXPECT_EQ(Result.GetConversationInfo().UserDisplayName, UserDisplayName);
-			EXPECT_EQ(Result.GetConversationInfo().Message, "TestMessage");
-			EXPECT_FALSE(Result.GetConversationInfo().Edited);
-			EXPECT_FALSE(Result.GetConversationInfo().Resolved);
-
-			EXPECT_EQ(Result.GetConversationInfo().CameraPosition.Position.X, DefaultTransform.Position.X);
-			EXPECT_EQ(Result.GetConversationInfo().CameraPosition.Position.Y, DefaultTransform.Position.Y);
-			EXPECT_EQ(Result.GetConversationInfo().CameraPosition.Position.Z, DefaultTransform.Position.Z);
-
-			EXPECT_EQ(Result.GetConversationInfo().CameraPosition.Rotation.W, DefaultTransform.Rotation.W);
-			EXPECT_EQ(Result.GetConversationInfo().CameraPosition.Rotation.X, DefaultTransform.Rotation.X);
-			EXPECT_EQ(Result.GetConversationInfo().CameraPosition.Rotation.Y, DefaultTransform.Rotation.Y);
-			EXPECT_EQ(Result.GetConversationInfo().CameraPosition.Rotation.Z, DefaultTransform.Rotation.Z);
-
-			EXPECT_EQ(Result.GetConversationInfo().CameraPosition.Scale.X, DefaultTransform.Scale.X);
-			EXPECT_EQ(Result.GetConversationInfo().CameraPosition.Scale.Y, DefaultTransform.Scale.Y);
-			EXPECT_EQ(Result.GetConversationInfo().CameraPosition.Scale.Z, DefaultTransform.Scale.Z);
-		}
-
-		{
-			auto [Result] = AWAIT(ConversationComponent2, DeleteConversation);
-
-			EXPECT_EQ(Result.GetResultCode(), csp::services::EResultCode::Success);
-		}
-
-		AWAIT(Connection, Disconnect);
-		delete Connection;
-
-		SpaceSystem->ExitSpace();
-	}
-
-	// Delete space
-	DeleteSpace(SpaceSystem, Space.Id);
-
-	// Log out
-	LogOut(UserSystem);
-}
-#endif
-
-#if RUN_ALL_UNIT_TESTS || RUN_MULTIPLAYER_TESTS || RUN_MULTIPLAYER_AUDIO_COMPONENT_TEST
-CSP_PUBLIC_TEST(CSPEngine, MultiplayerTests, AudioComponentTest)
-{
-	SetRandSeed();
-
-	auto& SystemsManager = csp::systems::SystemsManager::Get();
-	auto* UserSystem	 = SystemsManager.GetUserSystem();
-	auto* SpaceSystem	 = SystemsManager.GetSpaceSystem();
-
-	const char* TestSpaceName		 = "OLY-UNITTEST-SPACE-REWIND";
-	const char* TestSpaceDescription = "OLY-UNITTEST-SPACEDESC-REWIND";
-
-	char UniqueSpaceName[256];
-	SPRINTF(UniqueSpaceName, "%s-%s", TestSpaceName, GetUniqueHexString().c_str());
-
-	// Log in
-	csp::common::String UserId;
-	LogIn(UserSystem, UserId);
-
-	// Create space
-	csp::systems::Space Space;
-	CreateSpace(SpaceSystem, UniqueSpaceName, TestSpaceDescription, csp::systems::SpaceAttributes::Private, nullptr, nullptr, nullptr, Space);
-
-	// Enter space
-	auto [EnterResult] = AWAIT_PRE(SpaceSystem, EnterSpace, RequestPredicate, Space.Id);
-
-	EXPECT_EQ(EnterResult.GetResultCode(), csp::services::EResultCode::Success);
-
-	// Set up multiplayer connection
-	auto* Connection   = new csp::multiplayer::MultiplayerConnection(Space.Id);
-	auto* EntitySystem = Connection->GetSpaceEntitySystem();
-
-	EntitySystem->SetEntityCreatedCallback(
-		[](csp::multiplayer::SpaceEntity* Entity)
-		{
-		});
-
-	// Connect and initialise
-	{
-		auto [Ok] = AWAIT(Connection, Connect);
-
-		EXPECT_TRUE(Ok);
-
-		std::tie(Ok) = AWAIT(Connection, InitialiseConnection);
-
-		EXPECT_TRUE(Ok);
-	}
-
-	// Create object to represent the audio
-	csp::common::String ObjectName = "Object 1";
-	SpaceTransform ObjectTransform = {csp::common::Vector3::Zero(), csp::common::Vector4::Zero(), csp::common::Vector3::One()};
-	auto [CreatedObject]		   = AWAIT(EntitySystem, CreateObject, ObjectName, ObjectTransform);
-
-	// Create audio component
-	auto* AudioComponent = static_cast<AudioSpaceComponent*>(CreatedObject->AddComponent(ComponentType::Audio));
-
-	// Ensure defaults are set
-	EXPECT_EQ(AudioComponent->GetPosition(), csp::common::Vector3::Zero());
-	EXPECT_EQ(AudioComponent->GetPlaybackState(), AudioPlaybackState::Reset);
-	EXPECT_EQ(AudioComponent->GetAudioType(), AudioType::Global);
-	EXPECT_EQ(AudioComponent->GetAudioAssetId(), "");
-	EXPECT_EQ(AudioComponent->GetAssetCollectionId(), "");
-	EXPECT_EQ(AudioComponent->GetAttenuationRadius(), 10.f);
-	EXPECT_EQ(AudioComponent->GetIsLoopPlayback(), false);
-	EXPECT_EQ(AudioComponent->GetTimeSincePlay(), 0.f);
-	EXPECT_EQ(AudioComponent->GetVolume(), 1.f);
-	EXPECT_EQ(AudioComponent->GetIsEnabled(), true);
-
-	// Set new values
-	csp::common::String AssetId			  = "TEST_ASSET_ID";
-	csp::common::String AssetCollectionId = "TEST_COLLECTION_ID";
-
-	AudioComponent->SetPosition(csp::common::Vector3::One());
-	AudioComponent->SetPlaybackState(AudioPlaybackState::Play);
-	AudioComponent->SetAudioType(AudioType::Spatial);
-	AudioComponent->SetAudioAssetId(AssetId);
-	AudioComponent->SetAssetCollectionId(AssetCollectionId);
-	AudioComponent->SetAttenuationRadius(100.f);
-	AudioComponent->SetIsLoopPlayback(true);
-	AudioComponent->SetTimeSincePlay(1.f);
-	AudioComponent->SetVolume(0.5f);
-	AudioComponent->SetIsEnabled(false);
-
-	// Ensure values are set correctly
-	EXPECT_EQ(AudioComponent->GetPosition(), csp::common::Vector3::One());
-	EXPECT_EQ(AudioComponent->GetPlaybackState(), AudioPlaybackState::Play);
-	EXPECT_EQ(AudioComponent->GetAudioType(), AudioType::Spatial);
-	EXPECT_EQ(AudioComponent->GetAudioAssetId(), AssetId);
-	EXPECT_EQ(AudioComponent->GetAssetCollectionId(), AssetCollectionId);
-	EXPECT_EQ(AudioComponent->GetAttenuationRadius(), 100.f);
-	EXPECT_EQ(AudioComponent->GetIsLoopPlayback(), true);
-	EXPECT_EQ(AudioComponent->GetTimeSincePlay(), 1.f);
-	EXPECT_EQ(AudioComponent->GetVolume(), 0.5f);
-	EXPECT_EQ(AudioComponent->GetIsEnabled(), false);
-
-	// Test invalid volume values
-	AudioComponent->SetVolume(1.5f);
-	EXPECT_EQ(AudioComponent->GetVolume(), 0.5f);
-	AudioComponent->SetVolume(-2.5f);
-	EXPECT_EQ(AudioComponent->GetVolume(), 0.5f);
-
-	// Test boundary volume values
-	AudioComponent->SetVolume(1.f);
-	EXPECT_EQ(AudioComponent->GetVolume(), 1.f);
-	AudioComponent->SetVolume(0.f);
-	EXPECT_EQ(AudioComponent->GetVolume(), 0.f);
-
-	AWAIT(Connection, Disconnect);
-	delete Connection;
-
-	SpaceSystem->ExitSpace();
-
-	// Delete space
-	DeleteSpace(SpaceSystem, Space.Id);
-
-	// Log out
-	LogOut(UserSystem);
-}
-#endif
-
-
-#if RUN_ALL_UNIT_TESTS || RUN_MULTIPLAYER_TESTS || RUN_MULTIPLAYER_VIDEO_PLAYER_COMPONENT_TEST
-CSP_PUBLIC_TEST(CSPEngine, MultiplayerTests, VideoPlayerComponentTest)
-{
-	SetRandSeed();
-
-	auto& SystemsManager = csp::systems::SystemsManager::Get();
-	auto* UserSystem	 = SystemsManager.GetUserSystem();
-	auto* SpaceSystem	 = SystemsManager.GetSpaceSystem();
-
-	const char* TestSpaceName		 = "OLY-UNITTEST-SPACE-REWIND";
-	const char* TestSpaceDescription = "OLY-UNITTEST-SPACEDESC-REWIND";
-
-	char UniqueSpaceName[256];
-	SPRINTF(UniqueSpaceName, "%s-%s", TestSpaceName, GetUniqueHexString().c_str());
-
-	// Log in
-	csp::common::String UserId;
-	LogIn(UserSystem, UserId);
-
-	// Create space
-	csp::systems::Space Space;
-	CreateSpace(SpaceSystem, UniqueSpaceName, TestSpaceDescription, csp::systems::SpaceAttributes::Private, nullptr, nullptr, nullptr, Space);
-
-	// Enter space
-	auto [EnterResult] = AWAIT_PRE(SpaceSystem, EnterSpace, RequestPredicate, Space.Id);
-
-	EXPECT_EQ(EnterResult.GetResultCode(), csp::services::EResultCode::Success);
-
-	// Set up multiplayer connection
-	auto* Connection   = new csp::multiplayer::MultiplayerConnection(Space.Id);
-	auto* EntitySystem = Connection->GetSpaceEntitySystem();
-
-	EntitySystem->SetEntityCreatedCallback(
-		[](csp::multiplayer::SpaceEntity* Entity)
-		{
-		});
-
-	// Connect and initialise
-	{
-		auto [Ok] = AWAIT(Connection, Connect);
-
-		EXPECT_TRUE(Ok);
-
-		std::tie(Ok) = AWAIT(Connection, InitialiseConnection);
-
-		EXPECT_TRUE(Ok);
-	}
-
-	// Create object to represent the audio
-	csp::common::String ObjectName = "Object 1";
-	SpaceTransform ObjectTransform = {csp::common::Vector3::Zero(), csp::common::Vector4::Zero(), csp::common::Vector3::One()};
-	auto [CreatedObject]		   = AWAIT(EntitySystem, CreateObject, ObjectName, ObjectTransform);
-
-	// Create audio component
-	auto* VideoComponent = static_cast<VideoPlayerSpaceComponent*>(CreatedObject->AddComponent(ComponentType::VideoPlayer));
-
-	// Ensure defaults are set
-	EXPECT_EQ(VideoComponent->GetPosition(), csp::common::Vector3::Zero());
-	EXPECT_EQ(VideoComponent->GetPlaybackState(), VideoPlayerPlaybackState::Reset);
-	EXPECT_EQ(VideoComponent->GetVideoAssetURL(), "");
-	EXPECT_EQ(VideoComponent->GetAssetCollectionId(), "");
-	EXPECT_EQ(VideoComponent->GetAttenuationRadius(), 10.f);
-	EXPECT_EQ(VideoComponent->GetIsLoopPlayback(), false);
-	EXPECT_EQ(VideoComponent->GetTimeSincePlay(), 0.f);
-	EXPECT_EQ(VideoComponent->GetIsStateShared(), false);
-	EXPECT_EQ(VideoComponent->GetIsAutoPlay(), false);
-	EXPECT_EQ(VideoComponent->GetIsAutoResize(), false);
-	EXPECT_EQ(VideoComponent->GetCurrentPlayheadPosition(), 0.0f);
-	EXPECT_EQ(VideoComponent->GetVideoPlayerSourceType(), VideoPlayerSourceType::AssetSource);
-	EXPECT_EQ(VideoComponent->GetIsVisible(), true);
-	EXPECT_EQ(VideoComponent->GetMeshComponentId(), 0);
-
-	auto* ModelComponent = static_cast<VideoPlayerSpaceComponent*>(CreatedObject->AddComponent(ComponentType::AnimatedModel));
-
-	CreatedObject->QueueUpdate();
-	EntitySystem->ProcessPendingEntityOperations();
-
-	// Set new values
-	csp::common::String AssetId			  = "TEST_ASSET_ID";
-	csp::common::String AssetCollectionId = "TEST_COLLECTION_ID";
-
-	VideoComponent->SetPosition(csp::common::Vector3::One());
-	VideoComponent->SetPlaybackState(VideoPlayerPlaybackState::Play);
-	VideoComponent->SetVideoAssetURL("http://youtube.com/avideo");
-	VideoComponent->SetAssetCollectionId(AssetId);
-	VideoComponent->SetAttenuationRadius(100.f);
-	VideoComponent->SetIsLoopPlayback(true);
-	VideoComponent->SetTimeSincePlay(1.f);
-	VideoComponent->SetIsStateShared(true);
-	VideoComponent->SetIsAutoPlay(true);
-	VideoComponent->SetIsAutoResize(true);
-	VideoComponent->SetCurrentPlayheadPosition(1.0f);
-	VideoComponent->SetVideoPlayerSourceType(VideoPlayerSourceType::URLSource);
-	VideoComponent->SetIsVisible(false);
-	VideoComponent->SetMeshComponentId(ModelComponent->GetId());
-
-	// Ensure values are set correctly
-	EXPECT_EQ(VideoComponent->GetPosition(), csp::common::Vector3::One());
-	EXPECT_EQ(VideoComponent->GetPlaybackState(), VideoPlayerPlaybackState::Play);
-	EXPECT_EQ(VideoComponent->GetVideoAssetURL(), "http://youtube.com/avideo");
-	EXPECT_EQ(VideoComponent->GetAssetCollectionId(), AssetId);
-	EXPECT_EQ(VideoComponent->GetAttenuationRadius(), 100.f);
-	EXPECT_EQ(VideoComponent->GetIsLoopPlayback(), true);
-	EXPECT_EQ(VideoComponent->GetTimeSincePlay(), 1.f);
-	EXPECT_EQ(VideoComponent->GetIsStateShared(), true);
-	EXPECT_EQ(VideoComponent->GetIsAutoPlay(), true);
-	EXPECT_EQ(VideoComponent->GetIsAutoResize(), true);
-	EXPECT_EQ(VideoComponent->GetCurrentPlayheadPosition(), 1.0f);
-	EXPECT_EQ(VideoComponent->GetVideoPlayerSourceType(), VideoPlayerSourceType::URLSource);
-	EXPECT_EQ(VideoComponent->GetIsVisible(), false);
-	EXPECT_EQ(VideoComponent->GetMeshComponentId(), ModelComponent->GetId());
-
-	AWAIT(Connection, Disconnect);
-	delete Connection;
-
-	SpaceSystem->ExitSpace();
-
-	// Delete space
-	DeleteSpace(SpaceSystem, Space.Id);
-
-	// Log out
-	LogOut(UserSystem);
-}
-#endif
-
-#if RUN_ALL_UNIT_TESTS || RUN_MULTIPLAYER_TESTS || RUN_MULTIPLAYER_COLLISION_COMPONENT_TEST
-CSP_PUBLIC_TEST(CSPEngine, MultiplayerTests, CollisionComponentTest)
-{
-	SetRandSeed();
-
-	auto& SystemsManager = csp::systems::SystemsManager::Get();
-	auto* UserSystem	 = SystemsManager.GetUserSystem();
-	auto* SpaceSystem	 = SystemsManager.GetSpaceSystem();
-
-	const char* TestSpaceName		 = "OLY-UNITTEST-SPACE-REWIND";
-	const char* TestSpaceDescription = "OLY-UNITTEST-SPACEDESC-REWIND";
-
-	char UniqueSpaceName[256];
-	SPRINTF(UniqueSpaceName, "%s-%s", TestSpaceName, GetUniqueHexString().c_str());
-
-	// Log in
-	csp::common::String UserId;
-	LogIn(UserSystem, UserId);
-
-	// Create space
-	csp::systems::Space Space;
-	CreateSpace(SpaceSystem, UniqueSpaceName, TestSpaceDescription, csp::systems::SpaceAttributes::Private, nullptr, nullptr, nullptr, Space);
-
-	// Enter space
-	auto [EnterResult] = AWAIT_PRE(SpaceSystem, EnterSpace, RequestPredicate, Space.Id);
-
-	EXPECT_EQ(EnterResult.GetResultCode(), csp::services::EResultCode::Success);
-
-	// Set up multiplayer connection
-	auto* Connection   = new csp::multiplayer::MultiplayerConnection(Space.Id);
-	auto* EntitySystem = Connection->GetSpaceEntitySystem();
-
-	EntitySystem->SetEntityCreatedCallback(
-		[](csp::multiplayer::SpaceEntity* Entity)
-		{
-		});
-
-	// Connect and initialise
-	{
-		auto [Ok] = AWAIT(Connection, Connect);
-
-		EXPECT_TRUE(Ok);
-
-		std::tie(Ok) = AWAIT(Connection, InitialiseConnection);
-
-		EXPECT_TRUE(Ok);
-	}
-
-	// Create object to represent the audio
-	csp::common::String ObjectName = "Object 1";
-	SpaceTransform ObjectTransform = {csp::common::Vector3::Zero(), csp::common::Vector4::Zero(), csp::common::Vector3::One()};
-	auto [CreatedObject]		   = AWAIT(EntitySystem, CreateObject, ObjectName, ObjectTransform);
-
-	// Create collision component
-	auto* CollisionComponent = static_cast<CollisionSpaceComponent*>(CreatedObject->AddComponent(ComponentType::Collision));
-
-	// Ensure defaults are set
-	EXPECT_EQ(CollisionComponent->GetPosition(), csp::common::Vector3::Zero());
-	EXPECT_EQ(CollisionComponent->GetRotation(), csp::common::Vector4(0, 0, 0, 1));
-	EXPECT_EQ(CollisionComponent->GetScale(), csp::common::Vector3::One());
-	EXPECT_EQ(CollisionComponent->GetUnscaledBoundingBoxMin(), csp::common::Vector3(-0.5, -0.5, -0.5));
-	EXPECT_EQ(CollisionComponent->GetUnscaledBoundingBoxMax(), csp::common::Vector3(0.5, 0.5, 0.5));
-	EXPECT_EQ(CollisionComponent->GetScaledBoundingBoxMin(), csp::common::Vector3(-0.5, -0.5, -0.5));
-	EXPECT_EQ(CollisionComponent->GetScaledBoundingBoxMax(), csp::common::Vector3(0.5, 0.5, 0.5));
-	EXPECT_EQ(CollisionComponent->GetCollisionMode(), csp::multiplayer::CollisionMode::Collision);
-	EXPECT_EQ(CollisionComponent->GetCollisionShape(), csp::multiplayer::CollisionShape::Box);
-	EXPECT_EQ(CollisionComponent->GetCollisionAssetId(), "");
-	EXPECT_EQ(CollisionComponent->GetAssetCollectionId(), "");
-
-	// Set new values
-
-	CollisionComponent->SetPosition(csp::common::Vector3::One());
-	CollisionComponent->SetScale(csp::common::Vector3(2, 2, 2));
-	CollisionComponent->SetCollisionMode(csp::multiplayer::CollisionMode::Trigger);
-	CollisionComponent->SetCollisionShape(csp::multiplayer::CollisionShape::Mesh);
-	CollisionComponent->SetCollisionAssetId("TestAssetID");
-	CollisionComponent->SetAssetCollectionId("TestAssetCollectionID");
-
-	// Ensure values are set correctly
-	EXPECT_EQ(CollisionComponent->GetPosition(), csp::common::Vector3::One());
-	EXPECT_EQ(CollisionComponent->GetScale(), csp::common::Vector3(2, 2, 2));
-	EXPECT_EQ(CollisionComponent->GetUnscaledBoundingBoxMin(), csp::common::Vector3(-0.5, -0.5, -0.5));
-	EXPECT_EQ(CollisionComponent->GetUnscaledBoundingBoxMax(), csp::common::Vector3(0.5, 0.5, 0.5));
-	EXPECT_EQ(CollisionComponent->GetScaledBoundingBoxMin(), csp::common::Vector3(-1, -1, -1));
-	EXPECT_EQ(CollisionComponent->GetScaledBoundingBoxMax(), csp::common::Vector3(1, 1, 1));
-	EXPECT_EQ(CollisionComponent->GetCollisionMode(), csp::multiplayer::CollisionMode::Trigger);
-	EXPECT_EQ(CollisionComponent->GetCollisionShape(), csp::multiplayer::CollisionShape::Mesh);
-	EXPECT_EQ(CollisionComponent->GetCollisionAssetId(), "TestAssetID");
-	EXPECT_EQ(CollisionComponent->GetAssetCollectionId(), "TestAssetCollectionID");
-
-	const float DefaultSphereRadius		 = CollisionSpaceComponent::GetDefaultSphereRadius();
-	const float DefaultCapsuleHalfWidth	 = CollisionSpaceComponent::GetDefaultCapsuleHalfWidth();
-	const float DefaultCapsuleHalfHeight = CollisionSpaceComponent::GetDefaultCapsuleHalfHeight();
-
-	EXPECT_EQ(DefaultSphereRadius, 0.5f);
-	EXPECT_EQ(DefaultCapsuleHalfWidth, 0.5f);
-	EXPECT_EQ(DefaultCapsuleHalfHeight, 1.0f);
-
-	AWAIT(Connection, Disconnect);
-	delete Connection;
-
-	SpaceSystem->ExitSpace();
-
-	// Delete space
-	DeleteSpace(SpaceSystem, Space.Id);
-
-	// Log out
-	LogOut(UserSystem);
-}
-#endif
-
-#if RUN_ALL_UNIT_TESTS || RUN_MULTIPLAYER_TESTS || RUN_MULTIPLAYER_USE_SPLINE_TEST
-CSP_PUBLIC_TEST(CSPEngine, MultiplayerTests, UseSplineTest)
-{
-	SetRandSeed();
-
-	auto& SystemsManager = csp::systems::SystemsManager::Get();
-	auto* UserSystem	 = SystemsManager.GetUserSystem();
-	auto* SpaceSystem	 = SystemsManager.GetSpaceSystem();
-
-	const char* TestSpaceName		 = "OLY-UNITTEST-SPACE-REWIND";
-	const char* TestSpaceDescription = "OLY-UNITTEST-SPACEDESC-REWIND";
-
-	char UniqueSpaceName[256];
-	SPRINTF(UniqueSpaceName, "%s-%s", TestSpaceName, GetUniqueHexString().c_str());
-
-	// Log in
-	csp::common::String UserId;
-	LogIn(UserSystem, UserId);
-
-	// Create space
-	csp::systems::Space Space;
-	CreateSpace(SpaceSystem, UniqueSpaceName, TestSpaceDescription, csp::systems::SpaceAttributes::Private, nullptr, nullptr, nullptr, Space);
-
-	const csp::common::String UserName		= "Player 1";
-	const SpaceTransform UserTransform		= {csp::common::Vector3::Zero(), csp::common::Vector4::Zero(), csp::common::Vector3::One()};
-	const AvatarState UserAvatarState		= AvatarState::Idle;
-	const csp::common::String UserAvatarId	= "MyCoolAvatar";
-	const AvatarPlayMode UserAvatarPlayMode = AvatarPlayMode::Default;
-
-	{
-		// Enter space
-		auto [EnterResult] = AWAIT_PRE(SpaceSystem, EnterSpace, RequestPredicate, Space.Id);
-
-		EXPECT_EQ(EnterResult.GetResultCode(), csp::services::EResultCode::Success);
-
-		// Set up multiplayer connection
-		auto* Connection   = new csp::multiplayer::MultiplayerConnection(Space.Id);
-		auto* EntitySystem = Connection->GetSpaceEntitySystem();
-
-		EntitySystem->SetEntityCreatedCallback(
-			[](csp::multiplayer::SpaceEntity* Entity)
-			{
-			});
-
-		// Connect and initialise
-		{
-			auto [Ok] = AWAIT(Connection, Connect);
-
-			EXPECT_TRUE(Ok);
-
-			std::tie(Ok) = AWAIT(Connection, InitialiseConnection);
-
-			EXPECT_TRUE(Ok);
-		}
-
-		// Ensure we're in the first space
-		EXPECT_EQ(SpaceSystem->GetCurrentSpace().Id, Space.Id);
-
-		// Create object to represent the spline
-		csp::common::String ObjectName = "Object 1";
-		SpaceTransform ObjectTransform = {csp::common::Vector3::Zero(), csp::common::Vector4::Zero(), csp::common::Vector3::One()};
-		auto [CreatedObject]		   = AWAIT(EntitySystem, CreateObject, ObjectName, ObjectTransform);
-
-		// Create spline component
-		auto* SplineComponent							  = (SplineSpaceComponent*) CreatedObject->AddComponent(ComponentType::Spline);
-		csp::common::List<csp::common::Vector3> WayPoints = {{0, 0, 0}, {0, 1000, 0}, {0, 2000, 0}, {0, 3000, 0}, {0, 4000, 0}, {0, 5000, 0}};
-
-		{
-			auto Result = SplineComponent->GetWaypoints();
-
-			EXPECT_EQ(Result.Size(), 0);
-		}
-
-		{
-			auto Result = SplineComponent->GetLocationAlongSpline(1);
-			EXPECT_EQ(Result.X, 0);
-			EXPECT_EQ(Result.Y, 0);
-			EXPECT_EQ(Result.Z, 0);
-		}
-
-		{
-			SplineComponent->SetWaypoints(WayPoints);
-
-			auto Result = SplineComponent->GetWaypoints();
-
-			EXPECT_EQ(Result.Size(), WayPoints.Size());
-
-			// expect final waypoint to be the same
-			EXPECT_EQ(Result[0], WayPoints[0]);
-		}
-
-		{
-			// Calculated cubic interpolate spline
-			auto Result = SplineComponent->GetLocationAlongSpline(1);
-
-			// expect final waypoint to be the same
-			EXPECT_EQ(Result, WayPoints[WayPoints.Size() - 1]);
-		}
-
-		AWAIT(Connection, Disconnect);
-		delete Connection;
-
-		SpaceSystem->ExitSpace();
-	}
-
-	// Delete space
-	DeleteSpace(SpaceSystem, Space.Id);
-
-	// Log out
-	LogOut(UserSystem);
-}
-#endif
-
-#if RUN_ALL_UNIT_TESTS || RUN_MULTIPLAYER_TESTS || RUN_MULTIPLAYER_LIGHT_TEST
-CSP_PUBLIC_TEST(CSPEngine, MultiplayerTests, LightComponentFieldsTest)
-{
-	SetRandSeed();
-
-	auto& SystemsManager = csp::systems::SystemsManager::Get();
-	auto* UserSystem	 = SystemsManager.GetUserSystem();
-	auto* SpaceSystem	 = SystemsManager.GetSpaceSystem();
-	auto* AssetSystem	 = SystemsManager.GetAssetSystem();
-
-	const char* TestSpaceName			= "OLY-UNITTEST-SPACE-REWIND";
-	const char* TestSpaceDescription	= "OLY-UNITTEST-SPACEDESC-REWIND";
-	const char* TestAssetCollectionName = "OLY-UNITTEST-ASSETCOLLECTION-REWIND";
-	const char* TestAssetName			= "OLY-UNITTEST-ASSET-REWIND";
-
-	char UniqueSpaceName[256];
-	SPRINTF(UniqueSpaceName, "%s-%s", TestSpaceName, GetUniqueHexString().c_str());
-
-	csp::common::String UserId;
-
-	// Log in
-	LogIn(UserSystem, UserId);
-
-	// Create space
-	csp::systems::Space Space;
-	CreateSpace(SpaceSystem, UniqueSpaceName, TestSpaceDescription, csp::systems::SpaceAttributes::Private, nullptr, nullptr, nullptr, Space);
-
-	// Enter space
-	auto [EnterResult] = AWAIT_PRE(SpaceSystem, EnterSpace, RequestPredicate, Space.Id);
-
-	EXPECT_EQ(EnterResult.GetResultCode(), csp::services::EResultCode::Success);
-
-	// Set up multiplayer connection
-	auto* Connection   = new csp::multiplayer::MultiplayerConnection(Space.Id);
-	auto* EntitySystem = Connection->GetSpaceEntitySystem();
-
-	EntitySystem->SetEntityCreatedCallback(
-		[](csp::multiplayer::SpaceEntity* Entity)
-		{
-		});
-
-	// Connect and initialise
-	{
-		auto [Ok] = AWAIT(Connection, Connect);
-
-		EXPECT_TRUE(Ok);
-
-		std::tie(Ok) = AWAIT(Connection, InitialiseConnection);
-
-		EXPECT_TRUE(Ok);
-	}
-
-	bool AssetDetailBlobChangedCallbackCalled = false;
-	csp::common::String CallbackAssetId;
-
-	const csp::common::String ObjectName = "Object 1";
-	SpaceTransform ObjectTransform		 = {csp::common::Vector3::Zero(), csp::common::Vector4::Zero(), csp::common::Vector3::One()};
-
-	auto [Object] = AWAIT(EntitySystem, CreateObject, ObjectName, ObjectTransform);
-
-	const csp::common::String ModelAssetId = "NotARealId";
-
-	auto* LightSpaceComponentInstance = (LightSpaceComponent*) Object->AddComponent(ComponentType::Light);
-
-	// Process component creation
-	Object->QueueUpdate();
-	EntitySystem->ProcessPendingEntityOperations();
-
-	// Check component was created
-	auto& Components = *Object->GetComponents();
-	ASSERT_EQ(Components.Size(), 1);
-
-	char UniqueAssetCollectionName[256];
-	SPRINTF(UniqueAssetCollectionName, "%s-%s", TestAssetCollectionName, GetUniqueHexString().c_str());
-
-	char UniqueAssetName[256];
-	SPRINTF(UniqueAssetName, "%s-%s", TestAssetName, GetUniqueHexString().c_str());
-
-	// Create asset collection
-	csp::systems::AssetCollection AssetCollection;
-	CreateAssetCollection(AssetSystem, Space.Id, nullptr, UniqueAssetCollectionName, nullptr, nullptr, AssetCollection);
-
-	// Create asset
-	csp::systems::Asset Asset;
-	CreateAsset(AssetSystem, AssetCollection, UniqueAssetName, nullptr, nullptr, Asset);
-	Asset.FileName = "OKO.png";
-	Asset.Name	   = "OKO";
-	Asset.Type	   = csp::systems::EAssetType::IMAGE;
-
-	auto UploadFilePath		 = std::filesystem::absolute("assets/OKO.png");
-	FILE* UploadFile		 = fopen(UploadFilePath.string().c_str(), "rb");
-	uintmax_t UploadFileSize = std::filesystem::file_size(UploadFilePath);
-	auto* UploadFileData	 = new unsigned char[UploadFileSize];
-	fread(UploadFileData, UploadFileSize, 1, UploadFile);
-	fclose(UploadFile);
-
-	csp::systems::BufferAssetDataSource BufferSource;
-	BufferSource.Buffer		  = UploadFileData;
-	BufferSource.BufferLength = UploadFileSize;
-
-	BufferSource.SetMimeType("image/png");
-
-	printf("Uploading asset data...\n");
-
-	// Upload data
-	UploadAssetData(AssetSystem, AssetCollection, Asset, BufferSource, Asset.Uri);
-
-	delete[] UploadFileData;
-
-	EXPECT_EQ(LightSpaceComponentInstance->GetLightCookieType(), LightCookieType::NoCookie);
-	EXPECT_EQ(LightSpaceComponentInstance->GetLightType(), LightType::Point);
-	EXPECT_EQ(LightSpaceComponentInstance->GetLightShadowType(), LightShadowType::None);
-
-	// test values
-	const float InnerConeAngle = 10.0f;
-	const float OuterConeAngle = 20.0f;
-	const float Range		   = 120.0f;
-	const float Intensity	   = 1000.0f;
-
-	LightSpaceComponentInstance->SetLightCookieType(LightCookieType::ImageCookie);
-	LightSpaceComponentInstance->SetLightCookieAssetCollectionId(Asset.AssetCollectionId);
-	LightSpaceComponentInstance->SetLightCookieAssetId(Asset.Id);
-	LightSpaceComponentInstance->SetLightType(LightType::Spot);
-	LightSpaceComponentInstance->SetLightShadowType(LightShadowType::Realtime);
-	LightSpaceComponentInstance->SetInnerConeAngle(InnerConeAngle);
-	LightSpaceComponentInstance->SetOuterConeAngle(OuterConeAngle);
-	LightSpaceComponentInstance->SetRange(Range);
-	LightSpaceComponentInstance->SetIntensity(Intensity);
-
-	auto LightSpaceComponentKey				= LightSpaceComponentInstance->GetId();
-	auto* StoredLightSpaceComponentInstance = (LightSpaceComponent*) Object->GetComponent(LightSpaceComponentKey);
-
-	EXPECT_EQ(StoredLightSpaceComponentInstance->GetLightCookieType(), LightCookieType::ImageCookie);
-	EXPECT_EQ(StoredLightSpaceComponentInstance->GetLightCookieAssetCollectionId(), Asset.AssetCollectionId);
-	EXPECT_EQ(StoredLightSpaceComponentInstance->GetLightCookieAssetId(), Asset.Id);
-	EXPECT_EQ(StoredLightSpaceComponentInstance->GetLightType(), LightType::Spot);
-	EXPECT_EQ(StoredLightSpaceComponentInstance->GetLightShadowType(), LightShadowType::Realtime);
-	EXPECT_EQ(StoredLightSpaceComponentInstance->GetInnerConeAngle(), InnerConeAngle);
-	EXPECT_EQ(StoredLightSpaceComponentInstance->GetOuterConeAngle(), OuterConeAngle);
-	EXPECT_EQ(StoredLightSpaceComponentInstance->GetRange(), Range);
-	EXPECT_EQ(StoredLightSpaceComponentInstance->GetIntensity(), Intensity);
-
-	AWAIT(Connection, Disconnect);
-	delete Connection;
-
-	SpaceSystem->ExitSpace();
-
-	// Delete asset
-	DeleteAsset(AssetSystem, AssetCollection, Asset);
-
-	// Delete asset collection
-	DeleteAssetCollection(AssetSystem, AssetCollection);
-
-	// Delete space
-	DeleteSpace(SpaceSystem, Space.Id);
-
-	// Log out
-	LogOut(UserSystem);
-}
-#endif
-
-#if RUN_ALL_UNIT_TESTS || RUN_MULTIPLAYER_TESTS || RUN_MULTIPLAYER_CUSTOM_COMPONENT_TEST
-CSP_PUBLIC_TEST(CSPEngine, MultiplayerTests, CustomComponentTest)
-{
-	SetRandSeed();
-
-	auto& SystemsManager = csp::systems::SystemsManager::Get();
-	auto* UserSystem	 = SystemsManager.GetUserSystem();
-	auto* SpaceSystem	 = SystemsManager.GetSpaceSystem();
-
-	const char* TestSpaceName		 = "OLY-UNITTEST-SPACE-REWIND";
-	const char* TestSpaceDescription = "OLY-UNITTEST-SPACEDESC-REWIND";
-
-	const char* TestSpaceName2		  = "OLY-UNITTEST-SPACE-REWIND-2";
-	const char* TestSpaceDescription2 = "OLY-UNITTEST-SPACEDESC-REWIND";
-
-	const csp::common::String ObjectName		= "Object 1";
-	const csp::common::String ApplicationOrigin = "Application Origin 1";
-
-	char UniqueSpaceName[256];
-	SPRINTF(UniqueSpaceName, "%s-%s", TestSpaceName, GetUniqueHexString().c_str());
-
-	char UniqueSpaceName2[256];
-	SPRINTF(UniqueSpaceName2, "%s-%s", TestSpaceName2, GetUniqueHexString().c_str());
-
-	// Log in
-	csp::common::String UserId;
-	LogIn(UserSystem, UserId);
-
-	// Create space
-	csp::systems::Space Space;
-	CreateSpace(SpaceSystem, UniqueSpaceName, TestSpaceDescription, csp::systems::SpaceAttributes::Private, nullptr, nullptr, nullptr, Space);
-
-	{
-		// Enter space
-		auto [EnterResult] = AWAIT_PRE(SpaceSystem, EnterSpace, RequestPredicate, Space.Id);
-
-		EXPECT_EQ(EnterResult.GetResultCode(), csp::services::EResultCode::Success);
-
-		// Set up multiplayer connection
-		auto* Connection   = new csp::multiplayer::MultiplayerConnection(Space.Id);
-		auto* EntitySystem = Connection->GetSpaceEntitySystem();
-
-		EntitySystem->SetEntityCreatedCallback(
-			[](csp::multiplayer::SpaceEntity* Entity)
-			{
-			});
-
-		// Connect and initialise
-		{
-			auto [Ok] = AWAIT(Connection, Connect);
-
-			EXPECT_TRUE(Ok);
-
-			std::tie(Ok) = AWAIT(Connection, InitialiseConnection);
-
-			EXPECT_TRUE(Ok);
-		}
-
-		// Create object to represent the Custom fields
-		SpaceTransform ObjectTransform = {csp::common::Vector3::Zero(), csp::common::Vector4::Zero(), csp::common::Vector3::One()};
-		auto [CreatedObject]		   = AWAIT(EntitySystem, CreateObject, ObjectName, ObjectTransform);
-
-		// Create custom component
-		auto* CustomComponent = (CustomSpaceComponent*) CreatedObject->AddComponent(ComponentType::Custom);
-
-		EXPECT_EQ(CustomComponent->GetCustomPropertyKeys().Size(), 0);
-
-		// Spectify the application origin and verify
-		CustomComponent->SetApplicationOrigin(ApplicationOrigin);
-
-		EXPECT_EQ(CustomComponent->GetApplicationOrigin(), ApplicationOrigin);
-
-		// Vector Check
-		{
-			CustomComponent->SetCustomProperty("Vector3", ReplicatedValue({10, 10, 10}));
-
-			EXPECT_EQ(CustomComponent->GetCustomProperty("Vector3").GetVector3(), csp::common::Vector3({10, 10, 10}));
-
-			CustomComponent->SetCustomProperty("Vector4", ReplicatedValue({10, 10, 10, 10}));
-
-			EXPECT_EQ(CustomComponent->GetCustomProperty("Vector4").GetVector4(), csp::common::Vector4({10, 10, 10, 10}));
-		}
-
-		// String Check
-		{
-			CustomComponent->SetCustomProperty("String", ReplicatedValue("OKO"));
-
-			EXPECT_EQ(CustomComponent->GetCustomProperty("String").GetString(), "OKO");
-		}
-
-		// Boolean Check
-		{
-			CustomComponent->SetCustomProperty("Boolean", ReplicatedValue(true));
-
-			EXPECT_EQ(CustomComponent->GetCustomProperty("Boolean").GetBool(), true);
-		}
-
-		// Integer Check
-		{
-			CustomComponent->SetCustomProperty("Integer", ReplicatedValue(int64_t(1)));
-
-			EXPECT_EQ(CustomComponent->GetCustomProperty("Integer").GetInt(), int64_t(1));
-		}
-
-		// Float Check
-		{
-			CustomComponent->SetCustomProperty("Float", ReplicatedValue(1.00f));
-
-			EXPECT_EQ(CustomComponent->GetCustomProperty("Float").GetFloat(), 1.00f);
-		}
-
-		// Has Key Check
-		{
-			EXPECT_EQ(CustomComponent->HasCustomProperty("Boolean"), true);
-			EXPECT_EQ(CustomComponent->HasCustomProperty("BooleanFalse"), false);
-		}
-
-		// Key Size
-		{
-			// Custom properties including application origin
-			EXPECT_EQ(CustomComponent->GetNumProperties(), 7);
-		}
-
-		// Remove Key
-		{
-			CustomComponent->RemoveCustomProperty("Boolean");
-
-			// Custom properties including application origin
-			EXPECT_EQ(CustomComponent->GetNumProperties(), 6);
-		}
-
-		// List Check
-		{
-			auto Keys = CustomComponent->GetCustomPropertyKeys();
-
-			EXPECT_EQ(Keys.Size(), 5);
-		}
-
-		// Queue update process before exiting space
-		EntitySystem->QueueEntityUpdate(CreatedObject);
-		EntitySystem->ProcessPendingEntityOperations();
-
-		AWAIT(Connection, Disconnect);
-		delete Connection;
-
-		SpaceSystem->ExitSpace();
-	}
-
-	// Re-Enter space and verify contents
-	{
-		// Reload the space and verify the contents match
-		// Enter space
-		auto [EnterResult] = AWAIT_PRE(SpaceSystem, EnterSpace, RequestPredicate, Space.Id);
-
-		EXPECT_EQ(EnterResult.GetResultCode(), csp::services::EResultCode::Success);
-
-		// Set up multiplayer connection
-		auto* Connection   = new csp::multiplayer::MultiplayerConnection(Space.Id);
-		auto* EntitySystem = Connection->GetSpaceEntitySystem();
-
-		// Retrieve all entities
-		auto GotAllEntities = false;
-		SpaceEntity* LoadedObject;
-
-		EntitySystem->SetEntityCreatedCallback(
-			[&](SpaceEntity* Entity)
-			{
-				if (Entity->GetName() == ObjectName)
-				{
-					GotAllEntities = true;
-					LoadedObject   = Entity;
-				}
-			});
-
-		// Connect and initialise
-		{
-			auto [Ok] = AWAIT(Connection, Connect);
-
-			EXPECT_TRUE(Ok);
-
-			std::tie(Ok) = AWAIT(Connection, InitialiseConnection);
-
-			EXPECT_TRUE(Ok);
-		}
-
-		// Wait until loaded
-		while (!GotAllEntities)
-		{
-			std::this_thread::sleep_for(100ms);
-		}
-
-		const auto& Components = *LoadedObject->GetComponents();
-		EXPECT_EQ(Components.Size(), 1);
-
-		// Retreive the custom component
-		auto LoadedComponent = Components[0];
-
-		// Verify the component type
-		EXPECT_EQ(LoadedComponent->GetComponentType(), ComponentType::Custom);
-
-		// Verify the application
-		auto* CustomComponent = (CustomSpaceComponent*) LoadedComponent;
-		EXPECT_EQ(CustomComponent->GetApplicationOrigin(), ApplicationOrigin);
-
-		// List Check
-		{
-			auto Keys = CustomComponent->GetCustomPropertyKeys();
-			EXPECT_EQ(Keys.Size(), 5);
-
-			// Vector Check
-			{
-				EXPECT_EQ(CustomComponent->GetCustomProperty("Vector3").GetVector3(), csp::common::Vector3({10, 10, 10}));
-
-				EXPECT_EQ(CustomComponent->GetCustomProperty("Vector4").GetVector4(), csp::common::Vector4({10, 10, 10, 10}));
-			}
-
-			// String Check
-			{
-				EXPECT_EQ(CustomComponent->GetCustomProperty("String").GetString(), "OKO");
-			}
-
-			// Integer Check
-			{
-				EXPECT_EQ(CustomComponent->GetCustomProperty("Integer").GetInt(), int64_t(1));
-			}
-
-			// Float Check
-			{
-				EXPECT_EQ(CustomComponent->GetCustomProperty("Float").GetFloat(), 1.00f);
-			}
-
-			// Has Missing Key Check
-			{
-				EXPECT_EQ(CustomComponent->HasCustomProperty("Boolean"), false);
-			}
-		}
-
-		AWAIT(Connection, Disconnect);
-		delete Connection;
-
-		SpaceSystem->ExitSpace();
-	}
-
-	// Delete space
-	DeleteSpace(SpaceSystem, Space.Id);
-
-	// Log out
-	LogOut(UserSystem);
-}
-#endif
-
-#if RUN_ALL_UNIT_TESTS || RUN_MULTIPLAYER_TESTS || RUN_MULTIPLAYER_EXTERNAL_LINK_COMPONENT_TEST
-CSP_PUBLIC_TEST(CSPEngine, MultiplayerTests, ExternalLinkComponentTest)
-{
-	SetRandSeed();
-
-	auto& SystemsManager = csp::systems::SystemsManager::Get();
-	auto* UserSystem	 = SystemsManager.GetUserSystem();
-	auto* SpaceSystem	 = SystemsManager.GetSpaceSystem();
-
-	const char* TestSpaceName		 = "OLY-UNITTEST-SPACE-REWIND";
-	const char* TestSpaceDescription = "OLY-UNITTEST-SPACEDESC-REWIND";
-
-	const char* TestSpaceName2		  = "OLY-UNITTEST-SPACE-REWIND-2";
-	const char* TestSpaceDescription2 = "OLY-UNITTEST-SPACEDESC-REWIND";
-
-	char UniqueSpaceName[256];
-	SPRINTF(UniqueSpaceName, "%s-%s", TestSpaceName, GetUniqueHexString().c_str());
-
-	// Log in
-	csp::common::String UserId;
-	LogIn(UserSystem, UserId);
-
-	// Create space
-	csp::systems::Space Space;
-	CreateSpace(SpaceSystem, UniqueSpaceName, TestSpaceDescription, csp::systems::SpaceAttributes::Private, nullptr, nullptr, nullptr, Space);
-
-	{
-		// Enter space
-		auto [EnterResult] = AWAIT_PRE(SpaceSystem, EnterSpace, RequestPredicate, Space.Id);
-
-		EXPECT_EQ(EnterResult.GetResultCode(), csp::services::EResultCode::Success);
-
-		// Set up multiplayer connection
-		auto* Connection   = new csp::multiplayer::MultiplayerConnection(Space.Id);
-		auto* EntitySystem = Connection->GetSpaceEntitySystem();
-
-		EntitySystem->SetEntityCreatedCallback(
-			[](csp::multiplayer::SpaceEntity* Entity)
-			{
-			});
-
-		// Connect and initialise
-		{
-			auto [Ok] = AWAIT(Connection, Connect);
-
-			EXPECT_TRUE(Ok);
-
-			std::tie(Ok) = AWAIT(Connection, InitialiseConnection);
-
-			EXPECT_TRUE(Ok);
-		}
-
-		csp::common::String ObjectName = "Object 1";
-		SpaceTransform ObjectTransform = {csp::common::Vector3::Zero(), csp::common::Vector4::Zero(), csp::common::Vector3::One()};
-		auto [CreatedObject]		   = AWAIT(EntitySystem, CreateObject, ObjectName, ObjectTransform);
-
-		// Create custom component
-		auto* ExternalLinkComponent = (ExternalLinkSpaceComponent*) CreatedObject->AddComponent(ComponentType::ExternalLink);
-
-		const csp::common::String ExternalLinkName = "MyExternalLink";
-		ExternalLinkComponent->SetName(ExternalLinkName);
-		EXPECT_EQ(ExternalLinkComponent->GetName(), ExternalLinkName);
-
-		const csp::common::String ExternalLinkUrl = "https://oko.live";
-		ExternalLinkComponent->SetLinkUrl(ExternalLinkUrl);
-		EXPECT_EQ(ExternalLinkComponent->GetLinkUrl(), ExternalLinkUrl);
-
-		const csp::common::Vector3 Position(123.0f, 456.0f, 789.0f);
-		ExternalLinkComponent->SetPosition(Position);
-		EXPECT_EQ(ExternalLinkComponent->GetPosition(), Position);
-
-		const csp::common::Vector4 Rotation(1.0f, 2.0f, 3.0f, 4.0f);
-		ExternalLinkComponent->SetRotation(Rotation);
-		EXPECT_EQ(ExternalLinkComponent->GetRotation(), Rotation);
-
-		const csp::common::Vector3 Scale(123.0f, 456.0f, 789.0f);
-		ExternalLinkComponent->SetScale(Scale);
-		EXPECT_EQ(ExternalLinkComponent->GetScale(), Scale);
-
-		const csp::common::String DisplayText = "A great link";
-		ExternalLinkComponent->SetDisplayText(DisplayText);
-		EXPECT_EQ(ExternalLinkComponent->GetDisplayText(), DisplayText);
-
-		bool IsEnabled = false;
-		ExternalLinkComponent->SetIsEnabled(IsEnabled);
-		EXPECT_EQ(ExternalLinkComponent->GetIsEnabled(), IsEnabled);
-
-		bool IsVisible = false;
-		ExternalLinkComponent->SetIsVisible(IsVisible);
-		EXPECT_EQ(ExternalLinkComponent->GetIsVisible(), IsVisible);
-
-		bool IsARVisible = false;
-		ExternalLinkComponent->SetIsARVisible(IsARVisible);
-		EXPECT_EQ(ExternalLinkComponent->GetIsARVisible(), IsARVisible);
-
-		// Disconnect from the SignalR server
-		auto [Ok] = AWAIT(Connection, Disconnect);
-
-		EXPECT_TRUE(Ok);
-
-		// Delete MultiplayerConnection
-		delete Connection;
-	}
-
-	// Delete space
-	DeleteSpace(SpaceSystem, Space.Id);
-
-	// Log out
-	LogOut(UserSystem);
-}
-#endif
-
-#if RUN_ALL_UNIT_TESTS || RUN_MULTIPLAYER_TESTS || RUN_MULTIPLAYER_ACTIONHANDLER_TEST
-CSP_PUBLIC_TEST(CSPEngine, MultiplayerTests, ActionHandlerTest)
-{
-	SetRandSeed();
-
-	auto& SystemsManager = csp::systems::SystemsManager::Get();
-	auto* UserSystem	 = SystemsManager.GetUserSystem();
-	auto* SpaceSystem	 = SystemsManager.GetSpaceSystem();
-	auto* AssetSystem	 = SystemsManager.GetAssetSystem();
-
-	const char* TestSpaceName			= "OLY-UNITTEST-SPACE-REWIND";
-	const char* TestSpaceDescription	= "OLY-UNITTEST-SPACEDESC-REWIND";
-	const char* TestAssetCollectionName = "OLY-UNITTEST-ASSETCOLLECTION-REWIND";
-	const char* TestAssetName			= "OLY-UNITTEST-ASSET-REWIND";
-
-	char UniqueSpaceName[256];
-	SPRINTF(UniqueSpaceName, "%s-%s", TestSpaceName, GetUniqueHexString().c_str());
-
-	csp::common::String UserId;
-
-	// Log in
-	LogIn(UserSystem, UserId);
-
-	// Create space
-	csp::systems::Space Space;
-	CreateSpace(SpaceSystem, UniqueSpaceName, TestSpaceDescription, csp::systems::SpaceAttributes::Private, nullptr, nullptr, nullptr, Space);
-
-	// Enter space
-	auto [EnterResult] = AWAIT_PRE(SpaceSystem, EnterSpace, RequestPredicate, Space.Id);
-
-	EXPECT_EQ(EnterResult.GetResultCode(), csp::services::EResultCode::Success);
-
-	// Set up multiplayer connection
-	auto* Connection   = new csp::multiplayer::MultiplayerConnection(Space.Id);
-	auto* EntitySystem = Connection->GetSpaceEntitySystem();
-
-	EntitySystem->SetEntityCreatedCallback(
-		[](csp::multiplayer::SpaceEntity* Entity)
-		{
-		});
-
-	// Connect and initialise
-	{
-		auto [Ok] = AWAIT(Connection, Connect);
-
-		EXPECT_TRUE(Ok);
-
-		std::tie(Ok) = AWAIT(Connection, InitialiseConnection);
-
-		EXPECT_TRUE(Ok);
-	}
-
-	bool AssetDetailBlobChangedCallbackCalled = false;
-	csp::common::String CallbackAssetId;
-
-	const csp::common::String ObjectName = "Object 1";
-	SpaceTransform ObjectTransform		 = {csp::common::Vector3::Zero(), csp::common::Vector4::Zero(), csp::common::Vector3::One()};
-
-	auto [Object] = AWAIT(EntitySystem, CreateObject, ObjectName, ObjectTransform);
-
-	const csp::common::String ModelAssetId = "NotARealId";
-
-	auto* LightSpaceComponentInstance = (LightSpaceComponent*) Object->AddComponent(ComponentType::Light);
-
-	// Process component creation
-	Object->QueueUpdate();
-	EntitySystem->ProcessPendingEntityOperations();
-
-	// Check component was created
-	auto& Components = *Object->GetComponents();
-	ASSERT_EQ(Components.Size(), 1);
-
-	bool ActionCalled = false;
-	LightSpaceComponentInstance->RegisterActionHandler("TestAction",
-													   [&ActionCalled](ComponentBase*, const csp::common::String, const csp::common::String)
-													   {
-														   ActionCalled = true;
-													   });
-
-	LightSpaceComponentInstance->InvokeAction("TestAction", "TestParam");
-
-	ASSERT_TRUE(ActionCalled);
-
-	// Disconnect from the SignalR server
-	AWAIT(Connection, Disconnect);
-	delete Connection;
-
-	SpaceSystem->ExitSpace();
-
-	// Delete space
-	DeleteSpace(SpaceSystem, Space.Id);
-
-	// Log out
-	LogOut(UserSystem);
-}
-#endif
-
-#if RUN_ALL_UNIT_TESTS || RUN_MULTIPLAYER_TESTS || RUN_MULTIPLAYER_LIGHT_TEST
-CSP_PUBLIC_TEST(CSPEngine, MultiplayerTests, LightComponentTest)
-{
-	SetRandSeed();
-
-	auto& SystemsManager = csp::systems::SystemsManager::Get();
-	auto* UserSystem	 = SystemsManager.GetUserSystem();
-	auto* SpaceSystem	 = SystemsManager.GetSpaceSystem();
-	auto* AssetSystem	 = SystemsManager.GetAssetSystem();
-
-	const char* TestSpaceName			= "OLY-UNITTEST-SPACE-REWIND";
-	const char* TestSpaceDescription	= "OLY-UNITTEST-SPACEDESC-REWIND";
-	const char* TestAssetCollectionName = "OLY-UNITTEST-ASSETCOLLECTION-REWIND";
-	const char* TestAssetName			= "OLY-UNITTEST-ASSET-REWIND";
-
-	char UniqueSpaceName[256];
-	SPRINTF(UniqueSpaceName, "%s-%s", TestSpaceName, GetUniqueHexString().c_str());
-
-	csp::common::String UserId;
-
-	// Log in
-	LogIn(UserSystem, UserId);
-
-	// Create space
-	csp::systems::Space Space;
-	CreateSpace(SpaceSystem, UniqueSpaceName, TestSpaceDescription, csp::systems::SpaceAttributes::Private, nullptr, nullptr, nullptr, Space);
-
-	// Enter space
-	auto [EnterResult] = AWAIT_PRE(SpaceSystem, EnterSpace, RequestPredicate, Space.Id);
-
-	EXPECT_EQ(EnterResult.GetResultCode(), csp::services::EResultCode::Success);
-
-	// Set up multiplayer connection
-	auto* Connection   = new csp::multiplayer::MultiplayerConnection(Space.Id);
-	auto* EntitySystem = Connection->GetSpaceEntitySystem();
-
-	EntitySystem->SetEntityCreatedCallback(
-		[](csp::multiplayer::SpaceEntity* Entity)
-		{
-		});
-
-	// Connect and initialise
-	{
-		auto [Ok] = AWAIT(Connection, Connect);
-
-		EXPECT_TRUE(Ok);
-
-		std::tie(Ok) = AWAIT(Connection, InitialiseConnection);
-
-		EXPECT_TRUE(Ok);
-	}
-
-	bool AssetDetailBlobChangedCallbackCalled = false;
-	csp::common::String CallbackAssetId;
-
-	const csp::common::String ObjectName = "Object 1";
-	SpaceTransform ObjectTransform		 = {csp::common::Vector3::Zero(), csp::common::Vector4::Zero(), csp::common::Vector3::One()};
-
-	auto [Object] = AWAIT(EntitySystem, CreateObject, ObjectName, ObjectTransform);
-
-	const csp::common::String ModelAssetId = "NotARealId";
-
-	auto* LightSpaceComponentInstance = (LightSpaceComponent*) Object->AddComponent(ComponentType::Light);
-
-	// Process component creation
-	Object->QueueUpdate();
-	EntitySystem->ProcessPendingEntityOperations();
-
-	// Check component was created
-	auto& Components = *Object->GetComponents();
-	ASSERT_EQ(Components.Size(), 1);
-
-	char UniqueAssetCollectionName[256];
-	SPRINTF(UniqueAssetCollectionName, "%s-%s", TestAssetCollectionName, GetUniqueHexString().c_str());
-
-	char UniqueAssetName[256];
-	SPRINTF(UniqueAssetName, "%s-%s", TestAssetName, GetUniqueHexString().c_str());
-
-	// Create asset collection
-	csp::systems::AssetCollection AssetCollection;
-	CreateAssetCollection(AssetSystem, Space.Id, nullptr, UniqueAssetCollectionName, nullptr, nullptr, AssetCollection);
-
-	// Create asset
-	csp::systems::Asset Asset;
-	CreateAsset(AssetSystem, AssetCollection, UniqueAssetName, nullptr, nullptr, Asset);
-	Asset.FileName = "OKO.png";
-	Asset.Name	   = "OKO";
-	Asset.Type	   = csp::systems::EAssetType::IMAGE;
-
-	auto UploadFilePath		 = std::filesystem::absolute("assets/OKO.png");
-	FILE* UploadFile		 = fopen(UploadFilePath.string().c_str(), "rb");
-	uintmax_t UploadFileSize = std::filesystem::file_size(UploadFilePath);
-	auto* UploadFileData	 = new unsigned char[UploadFileSize];
-	fread(UploadFileData, UploadFileSize, 1, UploadFile);
-	fclose(UploadFile);
-
-	csp::systems::BufferAssetDataSource BufferSource;
-	BufferSource.Buffer		  = UploadFileData;
-	BufferSource.BufferLength = UploadFileSize;
-
-	BufferSource.SetMimeType("image/png");
-
-	printf("Uploading asset data...\n");
-
-	// Upload data
-	UploadAssetData(AssetSystem, AssetCollection, Asset, BufferSource, Asset.Uri);
-
-	delete[] UploadFileData;
-
-	EXPECT_EQ(LightSpaceComponentInstance->GetLightCookieType(), LightCookieType::NoCookie);
-	EXPECT_EQ(LightSpaceComponentInstance->GetLightType(), LightType::Point);
-	EXPECT_EQ(LightSpaceComponentInstance->GetLightShadowType(), LightShadowType::None);
-	EXPECT_EQ(LightSpaceComponentInstance->GetInnerConeAngle(), 0.0f);
-	EXPECT_EQ(LightSpaceComponentInstance->GetOuterConeAngle(), 0.78539816339f);
-	EXPECT_EQ(LightSpaceComponentInstance->GetRange(), 1000.0f);
-	EXPECT_EQ(LightSpaceComponentInstance->GetIntensity(), 5000.0f);
-
-	// test values
-	const float InnerConeAngle = 10.0f;
-	const float OuterConeAngle = 20.0f;
-	const float Range		   = 120.0f;
-	const float Intensity	   = 1000.0f;
-
-	LightSpaceComponentInstance->SetLightCookieAssetCollectionId(Asset.AssetCollectionId);
-	LightSpaceComponentInstance->SetLightCookieAssetId(Asset.Id);
-	LightSpaceComponentInstance->SetLightCookieType(LightCookieType::ImageCookie);
-	LightSpaceComponentInstance->SetLightType(LightType::Spot);
-	LightSpaceComponentInstance->SetLightShadowType(LightShadowType::Static);
-	LightSpaceComponentInstance->SetInnerConeAngle(InnerConeAngle);
-	LightSpaceComponentInstance->SetOuterConeAngle(OuterConeAngle);
-	LightSpaceComponentInstance->SetRange(Range);
-	LightSpaceComponentInstance->SetIntensity(Intensity);
-
-	auto LightSpaceComponentKey				= LightSpaceComponentInstance->GetId();
-	auto* StoredLightSpaceComponentInstance = (LightSpaceComponent*) Object->GetComponent(LightSpaceComponentKey);
-
-	EXPECT_EQ(StoredLightSpaceComponentInstance->GetLightCookieType(), LightCookieType::ImageCookie);
-	EXPECT_EQ(StoredLightSpaceComponentInstance->GetLightCookieAssetCollectionId(), Asset.AssetCollectionId);
-	EXPECT_EQ(StoredLightSpaceComponentInstance->GetLightCookieAssetId(), Asset.Id);
-	EXPECT_EQ(StoredLightSpaceComponentInstance->GetLightType(), LightType::Spot);
-	EXPECT_EQ(StoredLightSpaceComponentInstance->GetLightShadowType(), LightShadowType::Static);
-	EXPECT_EQ(StoredLightSpaceComponentInstance->GetInnerConeAngle(), InnerConeAngle);
-	EXPECT_EQ(StoredLightSpaceComponentInstance->GetOuterConeAngle(), OuterConeAngle);
-	EXPECT_EQ(StoredLightSpaceComponentInstance->GetRange(), Range);
-	EXPECT_EQ(StoredLightSpaceComponentInstance->GetIntensity(), Intensity);
-
-	AWAIT(Connection, Disconnect);
-	delete Connection;
-
-	SpaceSystem->ExitSpace();
-
-	// Delete space
-	DeleteSpace(SpaceSystem, Space.Id);
-
-	// Log out
-	LogOut(UserSystem);
-}
-#endif
-
-#if RUN_ALL_UNIT_TESTS || RUN_MULTIPLAYER_TESTS || RUN_MULTIPLAYER_IMAGE_TEST
-CSP_PUBLIC_TEST(CSPEngine, MultiplayerTests, ImageComponentTest)
-{
-	SetRandSeed();
-
-	auto& SystemsManager = csp::systems::SystemsManager::Get();
-	auto* UserSystem	 = SystemsManager.GetUserSystem();
-	auto* SpaceSystem	 = SystemsManager.GetSpaceSystem();
-	auto* AssetSystem	 = SystemsManager.GetAssetSystem();
-
-	const char* TestSpaceName			= "OLY-UNITTEST-SPACE-REWIND";
-	const char* TestSpaceDescription	= "OLY-UNITTEST-SPACEDESC-REWIND";
-	const char* TestAssetCollectionName = "OLY-UNITTEST-ASSETCOLLECTION-REWIND";
-	const char* TestAssetName			= "OLY-UNITTEST-ASSET-REWIND";
-
-	char UniqueSpaceName[256];
-	SPRINTF(UniqueSpaceName, "%s-%s", TestSpaceName, GetUniqueHexString().c_str());
-
-	csp::common::String UserId;
-
-	// Log in
-	LogIn(UserSystem, UserId);
-
-	// Create space
-	csp::systems::Space Space;
-	CreateSpace(SpaceSystem, UniqueSpaceName, TestSpaceDescription, csp::systems::SpaceAttributes::Private, nullptr, nullptr, nullptr, Space);
-
-	// Enter space
-	auto [EnterResult] = AWAIT_PRE(SpaceSystem, EnterSpace, RequestPredicate, Space.Id);
-
-	EXPECT_EQ(EnterResult.GetResultCode(), csp::services::EResultCode::Success);
-
-	// Set up multiplayer connection
-	auto* Connection   = new csp::multiplayer::MultiplayerConnection(Space.Id);
-	auto* EntitySystem = Connection->GetSpaceEntitySystem();
-
-	EntitySystem->SetEntityCreatedCallback(
-		[](csp::multiplayer::SpaceEntity* Entity)
-		{
-		});
-
-	// Connect and initialise
-	{
-		auto [Ok] = AWAIT(Connection, Connect);
-
-		EXPECT_TRUE(Ok);
-
-		std::tie(Ok) = AWAIT(Connection, InitialiseConnection);
-
-		EXPECT_TRUE(Ok);
-	}
-
-	bool AssetDetailBlobChangedCallbackCalled = false;
-	csp::common::String CallbackAssetId;
-
-	const csp::common::String ObjectName = "Object 1";
-	SpaceTransform ObjectTransform		 = {csp::common::Vector3::Zero(), csp::common::Vector4::Zero(), csp::common::Vector3::One()};
-
-	auto [Object] = AWAIT(EntitySystem, CreateObject, ObjectName, ObjectTransform);
-
-	const csp::common::String ModelAssetId = "NotARealId";
-
-	auto* ImageSpaceComponentInstance = (ImageSpaceComponent*) Object->AddComponent(ComponentType::Image);
-
-	// Process component creation
-	Object->QueueUpdate();
-	EntitySystem->ProcessPendingEntityOperations();
-
-	// Check component was created
-	auto& Components = *Object->GetComponents();
-	ASSERT_EQ(Components.Size(), 1);
-
-	char UniqueAssetCollectionName[256];
-	SPRINTF(UniqueAssetCollectionName, "%s-%s", TestAssetCollectionName, GetUniqueHexString().c_str());
-
-	char UniqueAssetName[256];
-	SPRINTF(UniqueAssetName, "%s-%s", TestAssetName, GetUniqueHexString().c_str());
-
-	// Create asset collection
-	csp::systems::AssetCollection AssetCollection;
-	CreateAssetCollection(AssetSystem, Space.Id, nullptr, UniqueAssetCollectionName, nullptr, nullptr, AssetCollection);
-
-	// Create asset
-	csp::systems::Asset Asset;
-	CreateAsset(AssetSystem, AssetCollection, UniqueAssetName, nullptr, nullptr, Asset);
-	Asset.FileName = "OKO.png";
-	Asset.Name	   = "OKO";
-	Asset.Type	   = csp::systems::EAssetType::IMAGE;
-
-	auto UploadFilePath		 = std::filesystem::absolute("assets/OKO.png");
-	FILE* UploadFile		 = fopen(UploadFilePath.string().c_str(), "rb");
-	uintmax_t UploadFileSize = std::filesystem::file_size(UploadFilePath);
-	auto* UploadFileData	 = new unsigned char[UploadFileSize];
-	fread(UploadFileData, UploadFileSize, 1, UploadFile);
-	fclose(UploadFile);
-
-	csp::systems::BufferAssetDataSource BufferSource;
-	BufferSource.Buffer		  = UploadFileData;
-	BufferSource.BufferLength = UploadFileSize;
-
-	BufferSource.SetMimeType("image/png");
-
-	printf("Uploading asset data...\n");
-
-	// Upload data
-	UploadAssetData(AssetSystem, AssetCollection, Asset, BufferSource, Asset.Uri);
-
-	delete[] UploadFileData;
-
-	EXPECT_EQ(ImageSpaceComponentInstance->GetBillboardMode(), BillboardMode::Off);
-	EXPECT_EQ(ImageSpaceComponentInstance->GetDisplayMode(), DisplayMode::DoubleSided);
-	EXPECT_EQ(ImageSpaceComponentInstance->GetIsARVisible(), true);
-	EXPECT_EQ(ImageSpaceComponentInstance->GetIsEmissive(), false);
-
-
-	ImageSpaceComponentInstance->SetAssetCollectionId(Asset.AssetCollectionId);
-	ImageSpaceComponentInstance->SetImageAssetId(Asset.Id);
-	ImageSpaceComponentInstance->SetBillboardMode(BillboardMode::YawLockedBillboard);
-	ImageSpaceComponentInstance->SetDisplayMode(DisplayMode::SingleSided);
-	ImageSpaceComponentInstance->SetIsARVisible(false);
-	ImageSpaceComponentInstance->SetIsEmissive(true);
-
-	auto ImageSpaceComponentKey		= ImageSpaceComponentInstance->GetId();
-	auto* StoredImageSpaceComponent = (ImageSpaceComponent*) Object->GetComponent(ImageSpaceComponentKey);
-
-	EXPECT_EQ(StoredImageSpaceComponent->GetAssetCollectionId(), Asset.AssetCollectionId);
-	EXPECT_EQ(StoredImageSpaceComponent->GetImageAssetId(), Asset.Id);
-	EXPECT_EQ(StoredImageSpaceComponent->GetBillboardMode(), BillboardMode::YawLockedBillboard);
-	EXPECT_EQ(StoredImageSpaceComponent->GetDisplayMode(), DisplayMode::SingleSided);
-	EXPECT_EQ(StoredImageSpaceComponent->GetIsARVisible(), false);
-	EXPECT_EQ(StoredImageSpaceComponent->GetIsEmissive(), true);
-
-	AWAIT(Connection, Disconnect);
-	delete Connection;
-
-	SpaceSystem->ExitSpace();
-
-	// Delete space
-	DeleteSpace(SpaceSystem, Space.Id);
-
-	// Log out
-	LogOut(UserSystem);
-}
-#endif
-
-#if RUN_ALL_UNIT_TESTS || RUN_MULTIPLAYER_TESTS || RUN_MULTIPLAYER_REFLECTION_TEST
-CSP_PUBLIC_TEST(CSPEngine, MultiplayerTests, ReflectionComponentTest)
-{
-	SetRandSeed();
-
-	auto& SystemsManager = csp::systems::SystemsManager::Get();
-	auto* UserSystem	 = SystemsManager.GetUserSystem();
-	auto* SpaceSystem	 = SystemsManager.GetSpaceSystem();
-	auto* AssetSystem	 = SystemsManager.GetAssetSystem();
-
-	const char* TestSpaceName			= "OLY-UNITTEST-SPACE-REWIND";
-	const char* TestSpaceDescription	= "OLY-UNITTEST-SPACEDESC-REWIND";
-	const char* TestAssetCollectionName = "OLY-UNITTEST-ASSETCOLLECTION-REWIND";
-	const char* TestAssetName			= "OLY-UNITTEST-ASSET-REWIND";
-
-	char UniqueSpaceName[256];
-	SPRINTF(UniqueSpaceName, "%s-%s", TestSpaceName, GetUniqueHexString().c_str());
-
-	csp::common::String UserId;
-
-	// Log in
-	LogIn(UserSystem, UserId);
-
-	// Create space
-	csp::systems::Space Space;
-	CreateSpace(SpaceSystem, UniqueSpaceName, TestSpaceDescription, csp::systems::SpaceAttributes::Private, nullptr, nullptr, nullptr, Space);
-
-	// Enter space
-	auto [EnterResult] = AWAIT_PRE(SpaceSystem, EnterSpace, RequestPredicate, Space.Id);
-
-	EXPECT_EQ(EnterResult.GetResultCode(), csp::services::EResultCode::Success);
-
-	// Set up multiplayer connection
-	auto* Connection   = new csp::multiplayer::MultiplayerConnection(Space.Id);
-	auto* EntitySystem = Connection->GetSpaceEntitySystem();
-
-	EntitySystem->SetEntityCreatedCallback(
-		[](csp::multiplayer::SpaceEntity* Entity)
-		{
-		});
-
-	// Connect and initialise
-	{
-		auto [Ok] = AWAIT(Connection, Connect);
-
-		EXPECT_TRUE(Ok);
-
-		std::tie(Ok) = AWAIT(Connection, InitialiseConnection);
-
-		EXPECT_TRUE(Ok);
-	}
-
-	bool AssetDetailBlobChangedCallbackCalled = false;
-	csp::common::String CallbackAssetId;
-
-	const csp::common::String ObjectName = "Object 1";
-	SpaceTransform ObjectTransform		 = {csp::common::Vector3::Zero(), csp::common::Vector4::Zero(), csp::common::Vector3::One()};
-
-	auto [Object] = AWAIT(EntitySystem, CreateObject, ObjectName, ObjectTransform);
-
-	const csp::common::String ModelAssetId = "NotARealId";
-
-	auto* ReflectionSpaceComponentInstance = (ReflectionSpaceComponent*) Object->AddComponent(ComponentType::Reflection);
-
-	// Process component creation
-	Object->QueueUpdate();
-	EntitySystem->ProcessPendingEntityOperations();
-
-	// Check component was created
-	auto& Components = *Object->GetComponents();
-	ASSERT_EQ(Components.Size(), 1);
-
-	char UniqueAssetCollectionName[256];
-	SPRINTF(UniqueAssetCollectionName, "%s-%s", TestAssetCollectionName, GetUniqueHexString().c_str());
-
-	char UniqueAssetName[256];
-	SPRINTF(UniqueAssetName, "%s-%s", TestAssetName, GetUniqueHexString().c_str());
-
-	// Create asset collection
-	csp::systems::AssetCollection AssetCollection;
-	CreateAssetCollection(AssetSystem, Space.Id, nullptr, UniqueAssetCollectionName, nullptr, nullptr, AssetCollection);
-
-	// Create asset
-	csp::systems::Asset Asset;
-	CreateAsset(AssetSystem, AssetCollection, UniqueAssetName, nullptr, nullptr, Asset);
-	Asset.FileName = "OKO.png";
-	Asset.Name	   = "OKO";
-	Asset.Type	   = csp::systems::EAssetType::IMAGE;
-
-	auto UploadFilePath		 = std::filesystem::absolute("assets/OKO.png");
-	FILE* UploadFile		 = fopen(UploadFilePath.string().c_str(), "rb");
-	uintmax_t UploadFileSize = std::filesystem::file_size(UploadFilePath);
-	auto* UploadFileData	 = new unsigned char[UploadFileSize];
-	fread(UploadFileData, UploadFileSize, 1, UploadFile);
-	fclose(UploadFile);
-
-	csp::systems::BufferAssetDataSource BufferSource;
-	BufferSource.Buffer		  = UploadFileData;
-	BufferSource.BufferLength = UploadFileSize;
-
-	BufferSource.SetMimeType("image/png");
-
-	printf("Uploading asset data...\n");
-
-	// Upload data
-	UploadAssetData(AssetSystem, AssetCollection, Asset, BufferSource, Asset.Uri);
-
-	delete[] UploadFileData;
-
-	EXPECT_EQ(ReflectionSpaceComponentInstance->GetReflectionShape(), ReflectionShape::UnitBox);
-
-	ReflectionSpaceComponentInstance->SetAssetCollectionId(Asset.AssetCollectionId);
-	ReflectionSpaceComponentInstance->SetReflectionAssetId(Asset.Id);
-	ReflectionSpaceComponentInstance->SetReflectionShape(ReflectionShape::UnitSphere);
-
-	auto ReflectionSpaceComponentKey	 = ReflectionSpaceComponentInstance->GetId();
-	auto* StoredReflectionSpaceComponent = (ReflectionSpaceComponent*) Object->GetComponent(ReflectionSpaceComponentKey);
-
-	EXPECT_EQ(StoredReflectionSpaceComponent->GetAssetCollectionId(), Asset.AssetCollectionId);
-	EXPECT_EQ(StoredReflectionSpaceComponent->GetReflectionAssetId(), Asset.Id);
-	EXPECT_EQ(StoredReflectionSpaceComponent->GetReflectionShape(), ReflectionShape::UnitSphere);
-
-	AWAIT(Connection, Disconnect);
-	delete Connection;
-
-	SpaceSystem->ExitSpace();
-
-	// Delete space
-	DeleteSpace(SpaceSystem, Space.Id);
-
-	// Log out
-	LogOut(UserSystem);
-}
-#endif
-
-// Derived type that allows us to access protected members of SpaceEntitySystem
-struct InternalSpaceEntitySystem : public csp::multiplayer::SpaceEntitySystem
-{
-	void ClearEntities()
-	{
 		std::scoped_lock<std::recursive_mutex> EntitiesLocker(*EntitiesLock);
 
-=======
-		std::scoped_lock<std::recursive_mutex> EntitiesLocker(*EntitiesLock);
-
->>>>>>> 23486d3e
 		Entities.Clear();
 	}
 };
 
-<<<<<<< HEAD
-#if RUN_ALL_UNIT_TESTS || RUN_MULTIPLAYER_TESTS || RUN_MULTIPLAYER_FOG_COMPONENT_TEST
-CSP_PUBLIC_TEST(CSPEngine, MultiplayerTests, FogComponentTest)
-{
-	SetRandSeed();
-
-	auto& SystemsManager = csp::systems::SystemsManager::Get();
-	auto* UserSystem	 = SystemsManager.GetUserSystem();
-	auto* SpaceSystem	 = SystemsManager.GetSpaceSystem();
-
-	const char* TestSpaceName		 = "OLY-UNITTEST-SPACE-REWIND";
-	const char* TestSpaceDescription = "OLY-UNITTEST-SPACEDESC-REWIND";
-
-	char UniqueSpaceName[256];
-	SPRINTF(UniqueSpaceName, "%s-%s", TestSpaceName, GetUniqueHexString().c_str());
-
-	// Log in
-	csp::common::String UserId;
-	LogIn(UserSystem, UserId);
-
-	// Create space
-	csp::systems::Space Space;
-	CreateSpace(SpaceSystem, UniqueSpaceName, TestSpaceDescription, csp::systems::SpaceAttributes::Private, nullptr, nullptr, nullptr, Space);
-
-	// Enter space
-	auto [EnterResult] = AWAIT_PRE(SpaceSystem, EnterSpace, RequestPredicate, Space.Id);
-
-	EXPECT_EQ(EnterResult.GetResultCode(), csp::services::EResultCode::Success);
-
-	// Set up multiplayer connection
-	auto* Connection   = new csp::multiplayer::MultiplayerConnection(Space.Id);
-	auto* EntitySystem = Connection->GetSpaceEntitySystem();
-
-	EntitySystem->SetEntityCreatedCallback(
-		[](csp::multiplayer::SpaceEntity* Entity)
-		{
-		});
-
-	// Connect and initialise
-	{
-		auto [Ok] = AWAIT(Connection, Connect);
-
-		EXPECT_TRUE(Ok);
-
-		std::tie(Ok) = AWAIT(Connection, InitialiseConnection);
-
-		EXPECT_TRUE(Ok);
-	}
-
-	// Create object to represent the fog
-	csp::common::String ObjectName = "Object 1";
-	SpaceTransform ObjectTransform = {csp::common::Vector3::Zero(), csp::common::Vector4::Zero(), csp::common::Vector3::One()};
-	auto [CreatedObject]		   = AWAIT(EntitySystem, CreateObject, ObjectName, ObjectTransform);
-
-	// Create fog component
-	auto* FogComponent = static_cast<FogSpaceComponent*>(CreatedObject->AddComponent(ComponentType::Fog));
-
-	// Ensure defaults are set
-	EXPECT_EQ(FogComponent->GetFogMode(), FogMode::Linear);
-	EXPECT_EQ(FogComponent->GetPosition(), csp::common::Vector3::Zero());
-	EXPECT_EQ(FogComponent->GetRotation(), csp::common::Vector4(0, 0, 0, 1));
-	EXPECT_EQ(FogComponent->GetScale(), csp::common::Vector3::One());
-	EXPECT_FLOAT_EQ(FogComponent->GetStartDistance(), 0.f);
-	EXPECT_FLOAT_EQ(FogComponent->GetEndDistance(), 0.f);
-	EXPECT_EQ(FogComponent->GetColor(), csp::common::Vector3({0.8f, 0.9f, 1.0f}));
-	EXPECT_FLOAT_EQ(FogComponent->GetDensity(), 0.2f);
-	EXPECT_FLOAT_EQ(FogComponent->GetHeightFalloff(), 0.2f);
-	EXPECT_FLOAT_EQ(FogComponent->GetMaxOpacity(), 1.f);
-	EXPECT_FALSE(FogComponent->GetIsVolumetric());
-
-	// Set new values
-	FogComponent->SetFogMode(FogMode::Exponential);
-	FogComponent->SetPosition(csp::common::Vector3::One());
-	FogComponent->SetRotation(csp::common::Vector4(0, 0, 0, 1));
-	FogComponent->SetScale(csp::common::Vector3(2, 2, 2));
-	FogComponent->SetStartDistance(1.1f);
-	FogComponent->SetEndDistance(2.2f);
-	FogComponent->SetColor(csp::common::Vector3::One());
-	FogComponent->SetDensity(3.3f);
-	FogComponent->SetHeightFalloff(4.4f);
-	FogComponent->SetMaxOpacity(5.5f);
-	FogComponent->SetIsVolumetric(true);
-
-	// Ensure values are set correctly
-	EXPECT_EQ(FogComponent->GetFogMode(), FogMode::Exponential);
-	EXPECT_EQ(FogComponent->GetPosition(), csp::common::Vector3::One());
-	EXPECT_EQ(FogComponent->GetRotation(), csp::common::Vector4(0, 0, 0, 1));
-	EXPECT_EQ(FogComponent->GetScale(), csp::common::Vector3(2, 2, 2));
-	EXPECT_FLOAT_EQ(FogComponent->GetStartDistance(), 1.1f);
-	EXPECT_FLOAT_EQ(FogComponent->GetEndDistance(), 2.2f);
-	EXPECT_EQ(FogComponent->GetColor(), csp::common::Vector3::One());
-	EXPECT_FLOAT_EQ(FogComponent->GetDensity(), 3.3f);
-	EXPECT_FLOAT_EQ(FogComponent->GetHeightFalloff(), 4.4f);
-	EXPECT_FLOAT_EQ(FogComponent->GetMaxOpacity(), 5.5f);
-	EXPECT_TRUE(FogComponent->GetIsVolumetric());
-
-	AWAIT(Connection, Disconnect);
-	delete Connection;
-
-	SpaceSystem->ExitSpace();
-
-	// Delete space
-	DeleteSpace(SpaceSystem, Space.Id);
-
-	// Log out
-	LogOut(UserSystem);
-}
-#endif
-
-=======
->>>>>>> 23486d3e
 // Disabled by default as it can be slow
 #if RUN_MULTIPLAYER_MANYENTITIES_TEST
 CSP_PUBLIC_TEST(CSPEngine, MultiplayerTests, ManyEntitiesTest)
