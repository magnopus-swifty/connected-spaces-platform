/*
* Copyright 2023 Magnopus LLC

 * Licensed under the Apache License, Version 2.0 (the "License");
 * you may not use this file except in compliance with the License.
 * You may obtain a copy of the License at
 *
 *     http://www.apache.org/licenses/LICENSE-2.0
 *
 * Unless required by applicable law or agreed to in writing, software
 * distributed under the License is distributed on an "AS IS" BASIS,
 * WITHOUT WARRANTIES OR CONDITIONS OF ANY KIND, either express or implied.
 * See the License for the specific language governing permissions and
 * limitations under the License.
 */
#pragma once
#include "CSP/Systems/ECommerce/ECommerce.h"
#include "CSP/Systems/SystemBase.h"

#include <CSP/Systems/SystemsResult.h>

namespace csp::services
{

class ApiBase;

}


namespace csp::web
{

class WebClient;

}


namespace csp::systems
{
/// @ingroup ECommerce System
/// @brief Public facing system that allows interfacing with CSP's concept of a ECommerce platform.
/// Offers methods for utilising Ecommerce through CSP
class CSP_API CSP_NO_DISPOSE ECommerceSystem : public SystemBase
{
	/** @cond DO_NOT_DOCUMENT */
	friend class SystemsManager;
	/** @endcond */
public:
	ECommerceSystem(); // This constructor is only provided to appease the wrapper generator and should not be used
	CSP_NO_EXPORT ECommerceSystem(csp::web::WebClient* InWebClient);
	~ECommerceSystem();

	/// @brief Get product information from a shopify store within a space
	/// @param SpaceId csp::common::String : space id of product
	/// @param ProductId csp::common::String : Product id of product
	/// @param Callback NullResultCallback : callback when asynchronous task finishes

	CSP_ASYNC_RESULT void GetProductInformation(const common::String& SpaceId, const common::String& ProductId, ProductInfoResultCallback Callback);

	/// @brief Get checkout information from a shopify store within a space
	/// @param SpaceId csp::common::String : space id of the cart
	/// @param CartId csp::common::String : id of Cart being checked out
	/// @param Callback NullResultCallback : callback when asynchronous task finishes

	CSP_ASYNC_RESULT void GetCheckoutInformation(const common::String& SpaceId, const common::String& CartId, CheckoutInfoResultCallback Callback);

	/// @brief Creates a cart for the current user in the given space.
	/// @param SpaceId csp::common::String : ID of the space to create the cart for.
	/// @param Callback CartInfoResultCallback : Callback when asynchronous task finishes
	CSP_ASYNC_RESULT void CreateCart(const common::String& SpaceId, CartInfoResultCallback Callback);

	/// @brief Gets a cart for the current user in the given space.
	/// @param SpaceId csp::common::String : ID of the space the cart belongs to.
	/// @param CartId csp::common::String : ID of the cart.
	/// @param Callback CartInfoResultCallback : Callback when asynchronous task finishes
	CSP_ASYNC_RESULT void GetCart(const common::String& SpaceId, const common::String& CartId, CartInfoResultCallback Callback);

<<<<<<< HEAD
	/// @brief Adds a Shopify store to a space.
	/// @param StoreName csp::common::String : The store name (URL) to the Shopify store. Do not include the '.shopify.com' part of the url.
	/// @param SpaceId csp::common::String : ID of the space to link the store to.
	/// @param IsEcommerceActive bool : Bool to set the ecommerce system status on creation.
	/// @param PrivateAccessToken csp::common::String : The access token for the shopify storefront.
	/// @param Callback AddShopifyStoreResultCallback : Callback when asynchronous task finishes
	CSP_ASYNC_RESULT void AddShopifyStore(const common::String& StoreName,
										  const common::String& SpaceId,
										  const bool IsEcommerceActive,
										  const common::String& PrivateAccessToken,
										  AddShopifyStoreResultCallback Callback);

	/// @brief Validates a shopify store given a store name and an access token.
	/// @param StoreName csp::common::String : The store name (URL) to the Shopify store. Do not include the '.shopify.com' part of the url.
	/// @param PrivateAccessToken csp::common::String : The access token for the shopify storefront.
	/// @param Callback ValidateShopifyStoreResultCallback : Callback when asynchronous task finishes
	CSP_ASYNC_RESULT void
		ValidateShopifyStore(const common::String& StoreName, const common::String& PrivateAccessToken, ValidateShopifyStoreResultCallback Callback);
=======
	/// @brief Update cart information from a shopify store within a space
	/// @param CartInformation CartInfo : Updated Cart Object.
	/// @param Callback CartInfoResultCallback : Callback when asynchronous task finishes
	CSP_ASYNC_RESULT void UpdateCartInformation(const CartInfo& CartInformation, CartInfoResultCallback Callback);
>>>>>>> 3421f899

private:
	csp::services::ApiBase* ShopifyAPI;
};

void RemoveUrl(csp::common::String& Url);
} // namespace csp::systems<|MERGE_RESOLUTION|>--- conflicted
+++ resolved
@@ -75,7 +75,6 @@
 	/// @param Callback CartInfoResultCallback : Callback when asynchronous task finishes
 	CSP_ASYNC_RESULT void GetCart(const common::String& SpaceId, const common::String& CartId, CartInfoResultCallback Callback);
 
-<<<<<<< HEAD
 	/// @brief Adds a Shopify store to a space.
 	/// @param StoreName csp::common::String : The store name (URL) to the Shopify store. Do not include the '.shopify.com' part of the url.
 	/// @param SpaceId csp::common::String : ID of the space to link the store to.
@@ -94,12 +93,11 @@
 	/// @param Callback ValidateShopifyStoreResultCallback : Callback when asynchronous task finishes
 	CSP_ASYNC_RESULT void
 		ValidateShopifyStore(const common::String& StoreName, const common::String& PrivateAccessToken, ValidateShopifyStoreResultCallback Callback);
-=======
+
 	/// @brief Update cart information from a shopify store within a space
 	/// @param CartInformation CartInfo : Updated Cart Object.
 	/// @param Callback CartInfoResultCallback : Callback when asynchronous task finishes
 	CSP_ASYNC_RESULT void UpdateCartInformation(const CartInfo& CartInformation, CartInfoResultCallback Callback);
->>>>>>> 3421f899
 
 private:
 	csp::services::ApiBase* ShopifyAPI;
