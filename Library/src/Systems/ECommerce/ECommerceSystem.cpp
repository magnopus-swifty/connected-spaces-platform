/*
* Copyright 2023 Magnopus LLC

 * Licensed under the Apache License, Version 2.0 (the "License");
 * you may not use this file except in compliance with the License.
 * You may obtain a copy of the License at
 *
 *     http://www.apache.org/licenses/LICENSE-2.0
 *
 * Unless required by applicable law or agreed to in writing, software
 * distributed under the License is distributed on an "AS IS" BASIS,
 * WITHOUT WARRANTIES OR CONDITIONS OF ANY KIND, either express or implied.
 * See the License for the specific language governing permissions and
 * limitations under the License.
 */
#include "CSP/Systems/ECommerce/ECommerceSystem.h"

#include "ECommerceSystemHelpers.h"
#include "Services/aggregationservice/Api.h"

using namespace csp;

namespace chs = csp::services::generated::aggregationservice;

namespace csp::systems
{
ECommerceSystem::ECommerceSystem() : SystemBase(), ShopifyAPI(nullptr)
{
}

ECommerceSystem::ECommerceSystem(csp::web::WebClient* InWebClient) : SystemBase(InWebClient)
{
	ShopifyAPI = CSP_NEW chs::ShopifyApi(InWebClient);
}

ECommerceSystem::~ECommerceSystem()
{
	CSP_DELETE(ShopifyAPI);
}

void ECommerceSystem::GetProductInformation(const common::String& SpaceId, const common::String& ProductId, ProductInfoResultCallback Callback)
{

	csp::services::ResponseHandlerPtr ResponseHandler
		= ShopifyAPI->CreateHandler<ProductInfoResultCallback, ProductInfoResult, void, chs::ShopifyProductDto>(
			Callback,
			nullptr,
			csp::web::EResponseCodes::ResponseCreated);

	static_cast<chs::ShopifyApi*>(ShopifyAPI)->apiV1SpacesSpaceIdVendorsShopifyProductsProductIdGet(SpaceId, ProductId, ResponseHandler);
}

void ECommerceSystem::GetCheckoutInformation(const common::String& SpaceId, const common::String& CartId, CheckoutInfoResultCallback Callback)
{
	csp::services::ResponseHandlerPtr ResponseHandler
		= ShopifyAPI->CreateHandler<CheckoutInfoResultCallback, CheckoutInfoResult, void, chs::ShopifyCheckoutDto>(
			Callback,
			nullptr,
			csp::web::EResponseCodes::ResponseCreated);

	static_cast<chs::ShopifyApi*>(ShopifyAPI)->apiV1SpacesSpaceIdVendorsShopifyCartsCartIdCheckoutInfoGet(SpaceId, CartId, ResponseHandler);
}

void ECommerceSystem::CreateCart(const common::String& SpaceId, CartInfoResultCallback Callback)
{
	csp::services::ResponseHandlerPtr ResponseHandler
		= ShopifyAPI->CreateHandler<CartInfoResultCallback, CartInfoResult, void, chs::ShopifyCartDto>(Callback,
																									   nullptr,
																									   csp::web::EResponseCodes::ResponseCreated);

	static_cast<chs::ShopifyApi*>(ShopifyAPI)->apiV1SpacesSpaceIdVendorsShopifyCartsPost(SpaceId, ResponseHandler);
}

void ECommerceSystem::GetCart(const common::String& SpaceId, const common::String& CartId, CartInfoResultCallback Callback)
{
	csp::services::ResponseHandlerPtr ResponseHandler
		= ShopifyAPI->CreateHandler<CartInfoResultCallback, CartInfoResult, void, chs::ShopifyCartDto>(Callback,
																									   nullptr,
																									   csp::web::EResponseCodes::ResponseCreated);

	static_cast<chs::ShopifyApi*>(ShopifyAPI)->apiV1SpacesSpaceIdVendorsShopifyCartsCartIdGet(SpaceId, CartId, ResponseHandler);
}

<<<<<<< HEAD
void ECommerceSystem::AddShopifyStore(const common::String& StoreName,
									  const common::String& SpaceId,
									  const bool IsEcommerceActive,
									  const common::String& PrivateAccessToken,
									  AddShopifyStoreResultCallback Callback)
{
	auto ShopifyStorefrontInfo = systems::ECommerceSystemHelpers::DefaultShopifyStorefrontInfo();
	ShopifyStorefrontInfo->SetStoreName(StoreName);
	ShopifyStorefrontInfo->SetIsEcommerceActive(IsEcommerceActive);
	ShopifyStorefrontInfo->SetPrivateAccessToken(PrivateAccessToken);

	csp::services::ResponseHandlerPtr ResponseHandler
		= ShopifyAPI->CreateHandler<AddShopifyStoreResultCallback, AddShopifyStoreResult, void, chs::ShopifyStorefrontDto>(
			Callback,
			nullptr,
			csp::web::EResponseCodes::ResponseCreated);

	static_cast<chs::ShopifyApi*>(ShopifyAPI)->apiV1SpacesSpaceIdVendorsShopifyPut(SpaceId, ShopifyStorefrontInfo, ResponseHandler);
}

void ECommerceSystem::ValidateShopifyStore(const common::String& StoreName,
										   const common::String& PrivateAccessToken,
										   ValidateShopifyStoreResultCallback Callback)
{
	auto ShopifyStorefrontValidationInfo = systems::ECommerceSystemHelpers::DefaultShopifyStorefrontValidationRequest();
	ShopifyStorefrontValidationInfo->SetStoreName(StoreName);
	ShopifyStorefrontValidationInfo->SetPrivateAccessToken(PrivateAccessToken);

	csp::services::ResponseHandlerPtr ResponseHandler
		= ShopifyAPI->CreateHandler<ValidateShopifyStoreResultCallback, ValidateShopifyStoreResult, void, chs::ShopifyStorefrontValidationRequest>(
			Callback,
			nullptr,
			csp::web::EResponseCodes::ResponseCreated);

	static_cast<chs::ShopifyApi*>(ShopifyAPI)->apiV1VendorsShopifyValidatePut(ShopifyStorefrontValidationInfo, ResponseHandler);
}

=======
void ECommerceSystem::UpdateCartInformation(const CartInfo& CartInformation, CartInfoResultCallback Callback)
{

	if (CartInformation.SpaceId.IsEmpty() || CartInformation.CartId.IsEmpty())
	{
		FOUNDATION_LOG_ERROR_MSG("SpaceId and CartId inside CartInformation must be populated.")
		Callback(CartInfoResult::Invalid());
		return;
	}

	auto CartUpdateInfo = std::make_shared<chs::ShopifyCartUpdateDto>();

	CartUpdateInfo->SetSpaceId(CartInformation.SpaceId);
	CartUpdateInfo->SetShopifyCartId(CartInformation.CartId);

	if (!CartInformation.CartLines.IsEmpty())
	{
		auto CartLinesRemoval	= std::vector<std::shared_ptr<chs::ShopifyCartLineDto>>();
		auto CartLinesUpdate	= std::vector<std::shared_ptr<chs::ShopifyCartLineDto>>();
		auto CartLinesAdditions = std::vector<std::shared_ptr<chs::ShopifyCartLineDto>>();

		for (int i = 0; i < CartInformation.CartLines.Size(); ++i)
		{

			csp::common::String CartLineId		 = CartInformation.CartLines[i].CartLineId;
			csp::common::String ProductVariantId = CartInformation.CartLines[i].ProductVariantId;
			RemoveUrl(CartLineId);
			RemoveUrl(ProductVariantId);

			if (CartInformation.CartLines[i].Quantity == 0)
			{
				auto CartLineRemoval = std::make_shared<chs::ShopifyCartLineDto>();

				CartLineRemoval->SetShopifyCartLineId(CartLineId);
				CartLineRemoval->SetProductVariantId(ProductVariantId);

				CartLinesRemoval.push_back(CartLineRemoval);
			}
			else if (CartInformation.CartLines[i].CartLineId.IsEmpty() && CartInformation.CartLines[i].Quantity != 0)
			{
				auto CartLineAdditions = std::make_shared<chs::ShopifyCartLineDto>();

				CartLineAdditions->SetQuantity(CartInformation.CartLines[i].Quantity);
				CartLineAdditions->SetShopifyCartLineId(CartLineId);
				CartLineAdditions->SetProductVariantId(ProductVariantId);

				CartLinesAdditions.push_back(CartLineAdditions);
			}
			else
			{
				auto CartLineUpdate = std::make_shared<chs::ShopifyCartLineDto>();

				CartLineUpdate->SetQuantity(CartInformation.CartLines[i].Quantity);
				CartLineUpdate->SetShopifyCartLineId(CartLineId);
				CartLineUpdate->SetProductVariantId(ProductVariantId);

				CartLinesUpdate.push_back(CartLineUpdate);
			}
		}

		CartUpdateInfo->SetAddLineCartChanges(CartLinesAdditions);
		CartUpdateInfo->SetRemoveLineCartChanges(CartLinesRemoval);
		CartUpdateInfo->SetUpdateLineQtyCartChanges(CartLinesUpdate);
	}

	csp::services::ResponseHandlerPtr ResponseHandler
		= ShopifyAPI->CreateHandler<CartInfoResultCallback, CartInfoResult, void, chs::ShopifyCartDto>(Callback,
																									   nullptr,
																									   csp::web::EResponseCodes::ResponseCreated);
	static_cast<chs::ShopifyApi*>(ShopifyAPI)
		->apiV1SpacesSpaceIdVendorsShopifyCartsCartIdPut(CartInformation.SpaceId, CartInformation.CartId, CartUpdateInfo, ResponseHandler);
}

void RemoveUrl(csp::common::String& Url)
{
	if (std::string(Url.c_str()).find("gid://shopify/Cart/") != std::string::npos)
	{
		Url = Url.Split('/')[Url.Split('/').Size() - 1];
	}
	else if (std::string(Url.c_str()).find("?cart=") != std::string::npos)
	{
		Url = Url.Split('/')[Url.Split('/').Size() - 1].c_str();
	}
	else if (std::string(Url.c_str()).find("gid://shopify/ProductVariant/") != std::string::npos)
	{
		Url = Url.Split('/')[Url.Split('/').Size() - 1];
	}
}
>>>>>>> 3421f899
} // namespace csp::systems<|MERGE_RESOLUTION|>--- conflicted
+++ resolved
@@ -81,7 +81,6 @@
 	static_cast<chs::ShopifyApi*>(ShopifyAPI)->apiV1SpacesSpaceIdVendorsShopifyCartsCartIdGet(SpaceId, CartId, ResponseHandler);
 }
 
-<<<<<<< HEAD
 void ECommerceSystem::AddShopifyStore(const common::String& StoreName,
 									  const common::String& SpaceId,
 									  const bool IsEcommerceActive,
@@ -119,7 +118,6 @@
 	static_cast<chs::ShopifyApi*>(ShopifyAPI)->apiV1VendorsShopifyValidatePut(ShopifyStorefrontValidationInfo, ResponseHandler);
 }
 
-=======
 void ECommerceSystem::UpdateCartInformation(const CartInfo& CartInformation, CartInfoResultCallback Callback)
 {
 
@@ -208,5 +206,4 @@
 		Url = Url.Split('/')[Url.Split('/').Size() - 1];
 	}
 }
->>>>>>> 3421f899
 } // namespace csp::systems